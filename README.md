--- conflicted
+++ resolved
@@ -202,18 +202,10 @@
 # Automatically selects the available accelerator
 api = SimpleLitAPI() # defined by you with ls.LitAPI
 
-<<<<<<< HEAD
-api = SimpleLitAPI()
-
-# these two are equivalent
-server = LitServer(api)
-server = LitServer(api, accelerator="auto", devices="auto")
-=======
-# when running on GPUs these are equivalent. it's best to let Lightning decide by not specifying it!
+# when running on GPUs these are equivalent. It's best to let Lightning decide by not specifying it!
 server = ls.LitServer(api)
-server = ls.LitServer(api, accelerator='cuda')
-server = ls.LitServer(api, accelerator='auto')
->>>>>>> 7d5d0162
+server = ls.LitServer(api, accelerator="cuda")
+server = ls.LitServer(api, accelerator="auto")
 ```
 
 `LitServer` accepts an `accelerator` argument which defaults to `"auto"`. It can also be explicitly set to `"cpu"`, `"cuda"`, or
@@ -240,10 +232,26 @@
 
 `LitServer` has the ability to coordinate serving from multiple GPUs.
 
+`LitServer` accepts a `devices` argument which defaults to `"auto"`. On multi-GPU machines, LitServe
+run a copy of the model on each accelerator device detected on the machine.
+
+The `devices` argument can also be explicitly set to the desired number of devices to use on the machine.
+
+```python
+import litserve as ls
+
+# Automatically selects the available accelerator
+api = SimpleLitAPI() # defined by you with ls.LitAPI
+
+# when running on a 4-GPUs machine these are equivalent. It's best to let Lightning decide by not specifying it!
+server = ls.LitServer(api)
+server = ls.LitServer(api, accelerator="cuda", devices=4)
+server = ls.LitServer(api, accelerator="auto", devices="auto")
+```
+  
 For example, running the API server on a 4-GPU machine, with a PyTorch model served by each GPU:
 
 ```python
-from fastapi import Request, Response
 import torch, torch.nn as nn
 import litserve as ls
 
@@ -264,7 +272,7 @@
         self.model = Linear().to(device)
         self.device = device
 
-    def decode_request(self, request: Request):
+    def decode_request(self, request):
         # get the input and create a 1D tensor on the correct device
         content = request["input"]
         return torch.tensor([content], device=self.device)
@@ -273,19 +281,19 @@
         # the model expects a batch dimension, so create it
         return self.model(x[None, :])
 
-    def encode_response(self, output) -> Response:
+    def encode_response(self, output):
         # float will take the output value directly onto CPU memory
         return {"output": float(output)}
 
 
 if __name__ == "__main__":
-    # accelerator="auto" (or "cuda"), devices=4 will lead to 4 workers serving the
-    # model from "cuda:0", "cuda:1", "cuda:2", "cuda:3" respectively
-    server = ls.LitServer(SimpleLitAPI(), accelerator="auto", devices=4)
+    # accelerator="auto" (or "cuda"), devices="auto" (or 4) will lead to 4 workers serving
+    # the model from "cuda:0", "cuda:1", "cuda:2", "cuda:3" respectively
+    server = ls.LitServer(SimpleLitAPI(), accelerator="auto", devices="auto")
     server.run(port=8000)
 ```
 
-The `devices` variable can also be an array specifying what device id to
+The `devices` argument can also be an array specifying what device id to
 run the model on:
 
 ```python
