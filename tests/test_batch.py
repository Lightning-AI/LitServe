# Copyright The Lightning AI team.
#
# Licensed under the Apache License, Version 2.0 (the "License");
# you may not use this file except in compliance with the License.
# You may obtain a copy of the License at
#
#     http://www.apache.org/licenses/LICENSE-2.0
#
# Unless required by applicable law or agreed to in writing, software
# distributed under the License is distributed on an "AS IS" BASIS,
# WITHOUT WARRANTIES OR CONDITIONS OF ANY KIND, either express or implied.
# See the License for the specific language governing permissions and
# limitations under the License.
import asyncio
import time
from queue import Queue
from unittest.mock import MagicMock, patch

import pytest
import torch
import torch.nn as nn
from asgi_lifespan import LifespanManager
from fastapi import Request, Response
from httpx import AsyncClient
from litserve import LitAPI, LitServer
from tests.conftest import wrap_litserve_start
<<<<<<< HEAD
from litserve.server import run_batched_loop
=======
import torch
import torch.nn as nn
>>>>>>> ba1f692a


class Linear(nn.Module):
    def __init__(self):
        super().__init__()
        self.linear = nn.Linear(1, 1)
        self.linear.weight.data.fill_(2.0)
        self.linear.bias.data.fill_(1.0)

    def forward(self, x):
        return self.linear(x)


class SimpleLitAPI(LitAPI):
    def setup(self, device):
        self.model = Linear().to(device)
        self.device = device

    def decode_request(self, request: Request):
        content = request["input"]
        return torch.tensor([content], device=self.device)

    def batch(self, inputs):
        assert len(inputs) == 2
        return torch.stack(inputs)

    def predict(self, x):
        assert len(x) == 2, "Expected two concurrent inputs to be batched"
        return self.model(x)

    def unbatch(self, output):
        assert output.shape[0] == 2
        return list(output)

    def encode_response(self, output) -> Response:
        return {"output": float(output)}


class SimpleLitAPI2(LitAPI):
    def setup(self, device):
        self.model = Linear().to(device)
        self.device = device

    def decode_request(self, request: Request):
        content = request["input"]
        return torch.tensor([content], device=self.device)

    def predict(self, x):
        assert x.shape == (1,), f"{x}"
        return self.model(x)

    def encode_response(self, output) -> Response:
        return {"output": float(output)}


@pytest.mark.asyncio()
async def test_batched():
    api = SimpleLitAPI()
    server = LitServer(api, accelerator="cpu", devices=1, timeout=10, max_batch_size=2, batch_timeout=4)

    with wrap_litserve_start(server) as server:
        async with LifespanManager(server.app) as manager, AsyncClient(app=manager.app, base_url="http://test") as ac:
            response1 = ac.post("/predict", json={"input": 4.0})
            response2 = ac.post("/predict", json={"input": 5.0})
            response1, response2 = await asyncio.gather(response1, response2)

    assert response1.json() == {"output": 9.0}
    assert response2.json() == {"output": 11.0}


@pytest.mark.asyncio()
async def test_unbatched():
    api = SimpleLitAPI2()
    server = LitServer(api, accelerator="cpu", devices=1, timeout=10, max_batch_size=1)
    with wrap_litserve_start(server) as server:
        async with LifespanManager(server.app) as manager, AsyncClient(app=manager.app, base_url="http://test") as ac:
            response1 = ac.post("/predict", json={"input": 4.0})
            response2 = ac.post("/predict", json={"input": 5.0})
            response1, response2 = await asyncio.gather(response1, response2)

    assert response1.json() == {"output": 9.0}
    assert response2.json() == {"output": 11.0}


def test_max_batch_size():
    with pytest.raises(ValueError, match="must be"):
        LitServer(SimpleLitAPI(), accelerator="cpu", devices=1, timeout=2, max_batch_size=0)

    with pytest.raises(ValueError, match="must be"):
        LitServer(SimpleLitAPI(), accelerator="cpu", devices=1, timeout=2, max_batch_size=-1)

    with pytest.raises(ValueError, match="must be"):
        LitServer(SimpleLitAPI(), accelerator="cpu", devices=1, timeout=2, max_batch_size=2, batch_timeout=5)


def test_max_batch_size_warning():
    warning = "both batch and unbatch methods implemented, but the max_batch_size parameter was not set."
    with pytest.warns(
        UserWarning,
        match=warning,
    ):
        LitServer(SimpleLitAPI(), accelerator="cpu", devices=1, timeout=2)

    # Test no warnings are raised when max_batch_size is set
    with pytest.raises(pytest.fail.Exception), pytest.warns(
        UserWarning,
        match=warning,
    ):
        LitServer(SimpleLitAPI(), accelerator="cpu", devices=1, timeout=2, max_batch_size=2)

    # Test no max_batch_size warnings are raised with a different API
    with pytest.raises(pytest.fail.Exception), pytest.warns(
        UserWarning,
        match=warning,
    ):
        LitServer(SimpleLitAPI2(), accelerator="cpu", devices=1, timeout=2)


class FakeResponseQueue:
    def put(self, *args):
        raise Exception("Exit loop")


def test_batched_loop():
    requests_queue = Queue()
    response_queue_id = 0
    requests_queue.put((response_queue_id, "uuid-1234", time.monotonic(), {"input": 4.0}))
    requests_queue.put((response_queue_id, "uuid-1235", time.monotonic(), {"input": 5.0}))

    lit_api_mock = MagicMock()
    lit_api_mock.request_timeout = 2
    lit_api_mock.decode_request = MagicMock(side_effect=lambda x: x["input"])
    lit_api_mock.batch = MagicMock(side_effect=lambda x: x)
    lit_api_mock.predict = MagicMock(side_effect=lambda x: [16.0, 25.0])
    lit_api_mock.unbatch = MagicMock(side_effect=lambda x: x)
    lit_api_mock.encode_response = MagicMock(side_effect=lambda x: {"output": x})

    with patch("pickle.dumps", side_effect=StopIteration("exit loop")), pytest.raises(StopIteration, match="exit loop"):
        run_batched_loop(
            lit_api_mock, lit_api_mock, requests_queue, FakeResponseQueue(), max_batch_size=2, batch_timeout=4
        )

    lit_api_mock.batch.assert_called_once()
    lit_api_mock.batch.assert_called_once_with([4.0, 5.0])
    lit_api_mock.unbatch.assert_called_once()<|MERGE_RESOLUTION|>--- conflicted
+++ resolved
@@ -24,12 +24,9 @@
 from httpx import AsyncClient
 from litserve import LitAPI, LitServer
 from tests.conftest import wrap_litserve_start
-<<<<<<< HEAD
 from litserve.server import run_batched_loop
-=======
 import torch
 import torch.nn as nn
->>>>>>> ba1f692a
 
 
 class Linear(nn.Module):
