# Copyright The Lightning AI team.
#
# Licensed under the Apache License, Version 2.0 (the "License");
# you may not use this file except in compliance with the License.
# You may obtain a copy of the License at
#
#     http://www.apache.org/licenses/LICENSE-2.0
#
# Unless required by applicable law or agreed to in writing, software
# distributed under the License is distributed on an "AS IS" BASIS,
# WITHOUT WARRANTIES OR CONDITIONS OF ANY KIND, either express or implied.
# See the License for the specific language governing permissions and
# limitations under the License.
import asyncio
import time
from queue import Queue
from unittest.mock import MagicMock, patch

import pytest
import torch
import torch.nn as nn
from asgi_lifespan import LifespanManager
from fastapi import Request, Response
from httpx import AsyncClient
from litserve import LitAPI, LitServer
from litserve.server import run_batched_loop
from tests.conftest import wrap_litserve_start
<<<<<<< HEAD
=======
from litserve.server import run_batched_loop
>>>>>>> cf68b8bf


class Linear(nn.Module):
    def __init__(self):
        super().__init__()
        self.linear = nn.Linear(1, 1)
        self.linear.weight.data.fill_(2.0)
        self.linear.bias.data.fill_(1.0)

    def forward(self, x):
        return self.linear(x)


class SimpleBatchLitAPI(LitAPI):
    def setup(self, device):
        self.model = Linear().to(device)
        self.device = device

    def decode_request(self, request: Request):
        content = request["input"]
        return torch.tensor([content], device=self.device)

    def batch(self, inputs):
        assert len(inputs) == 2
        return torch.stack(inputs)

    def predict(self, x):
        assert len(x) == 2, "Expected two concurrent inputs to be batched"
        return self.model(x)

    def unbatch(self, output):
        assert output.shape[0] == 2
        return list(output)

    def encode_response(self, output) -> Response:
        return {"output": float(output)}


class SimpleLitAPI2(LitAPI):
    def setup(self, device):
        self.model = Linear().to(device)
        self.device = device

    def decode_request(self, request: Request):
        content = request["input"]
        return torch.tensor([content], device=self.device)

    def predict(self, x):
        assert x.shape == (1,), f"{x}"
        return self.model(x)

    def encode_response(self, output) -> Response:
        return {"output": float(output)}


@pytest.mark.asyncio()
async def test_batched():
    api = SimpleBatchLitAPI()
    server = LitServer(api, accelerator="cpu", devices=1, timeout=10, max_batch_size=2, batch_timeout=4)

    with wrap_litserve_start(server) as server:
        async with LifespanManager(server.app) as manager, AsyncClient(app=manager.app, base_url="http://test") as ac:
            response1 = ac.post("/predict", json={"input": 4.0})
            response2 = ac.post("/predict", json={"input": 5.0})
            response1, response2 = await asyncio.gather(response1, response2)

    assert response1.json() == {"output": 9.0}
    assert response2.json() == {"output": 11.0}


@pytest.mark.asyncio()
async def test_unbatched():
    api = SimpleLitAPI2()
    server = LitServer(api, accelerator="cpu", devices=1, timeout=10, max_batch_size=1)
    with wrap_litserve_start(server) as server:
        async with LifespanManager(server.app) as manager, AsyncClient(app=manager.app, base_url="http://test") as ac:
            response1 = ac.post("/predict", json={"input": 4.0})
            response2 = ac.post("/predict", json={"input": 5.0})
            response1, response2 = await asyncio.gather(response1, response2)

    assert response1.json() == {"output": 9.0}
    assert response2.json() == {"output": 11.0}


def test_max_batch_size():
    with pytest.raises(ValueError, match="must be"):
        LitServer(SimpleBatchLitAPI(), accelerator="cpu", devices=1, timeout=2, max_batch_size=0)

    with pytest.raises(ValueError, match="must be"):
        LitServer(SimpleBatchLitAPI(), accelerator="cpu", devices=1, timeout=2, max_batch_size=-1)

    with pytest.raises(ValueError, match="must be"):
        LitServer(SimpleBatchLitAPI(), accelerator="cpu", devices=1, timeout=2, max_batch_size=2, batch_timeout=5)


def test_max_batch_size_warning():
    warning = "both batch and unbatch methods implemented, but the max_batch_size parameter was not set."
    with pytest.warns(
        UserWarning,
        match=warning,
    ):
        LitServer(SimpleLitAPI(), accelerator="cpu", devices=1, timeout=2)

    # Test no warnings are raised when max_batch_size is set
    with pytest.raises(pytest.fail.Exception), pytest.warns(
        UserWarning,
        match=warning,
    ):
        LitServer(SimpleLitAPI(), accelerator="cpu", devices=1, timeout=2, max_batch_size=2)

    # Test no max_batch_size warnings are raised with a different API
    with pytest.raises(pytest.fail.Exception), pytest.warns(
        UserWarning,
        match=warning,
    ):
        LitServer(SimpleLitAPI2(), accelerator="cpu", devices=1, timeout=2)


class FakeResponseQueue:
    def put(self, *args):
        raise Exception("Exit loop")


def test_batched_loop():
    requests_queue = Queue()
    response_queue_id = 0
    requests_queue.put((response_queue_id, "uuid-1234", time.monotonic(), {"input": 4.0}))
    requests_queue.put((response_queue_id, "uuid-1235", time.monotonic(), {"input": 5.0}))

    lit_api_mock = MagicMock()
    lit_api_mock.request_timeout = 2
    lit_api_mock.decode_request = MagicMock(side_effect=lambda x: x["input"])
    lit_api_mock.batch = MagicMock(side_effect=lambda x: x)
    lit_api_mock.predict = MagicMock(side_effect=lambda x: [16.0, 25.0])
    lit_api_mock.unbatch = MagicMock(side_effect=lambda x: x)
    lit_api_mock.encode_response = MagicMock(side_effect=lambda x: {"output": x})

    with patch("pickle.dumps", side_effect=StopIteration("exit loop")), pytest.raises(StopIteration, match="exit loop"):
        run_batched_loop(
            lit_api_mock, lit_api_mock, requests_queue, FakeResponseQueue(), max_batch_size=2, batch_timeout=4
        )

    lit_api_mock.batch.assert_called_once()
    lit_api_mock.batch.assert_called_once_with([4.0, 5.0])
    lit_api_mock.unbatch.assert_called_once()<|MERGE_RESOLUTION|>--- conflicted
+++ resolved
@@ -22,13 +22,10 @@
 from asgi_lifespan import LifespanManager
 from fastapi import Request, Response
 from httpx import AsyncClient
+
 from litserve import LitAPI, LitServer
 from litserve.server import run_batched_loop
 from tests.conftest import wrap_litserve_start
-<<<<<<< HEAD
-=======
-from litserve.server import run_batched_loop
->>>>>>> cf68b8bf
 
 
 class Linear(nn.Module):
@@ -67,7 +64,7 @@
         return {"output": float(output)}
 
 
-class SimpleLitAPI2(LitAPI):
+class SimpleTorchAPI(LitAPI):
     def setup(self, device):
         self.model = Linear().to(device)
         self.device = device
@@ -101,7 +98,7 @@
 
 @pytest.mark.asyncio()
 async def test_unbatched():
-    api = SimpleLitAPI2()
+    api = SimpleTorchAPI()
     server = LitServer(api, accelerator="cpu", devices=1, timeout=10, max_batch_size=1)
     with wrap_litserve_start(server) as server:
         async with LifespanManager(server.app) as manager, AsyncClient(app=manager.app, base_url="http://test") as ac:
@@ -130,21 +127,21 @@
         UserWarning,
         match=warning,
     ):
-        LitServer(SimpleLitAPI(), accelerator="cpu", devices=1, timeout=2)
+        LitServer(SimpleBatchLitAPI(), accelerator="cpu", devices=1, timeout=2)
 
-    # Test no warnings are raised when max_batch_size is set
+    # Test no warnings are raised when max_batch_size is set and max_batch_size is not set
     with pytest.raises(pytest.fail.Exception), pytest.warns(
         UserWarning,
         match=warning,
     ):
-        LitServer(SimpleLitAPI(), accelerator="cpu", devices=1, timeout=2, max_batch_size=2)
+        LitServer(SimpleBatchLitAPI(), accelerator="cpu", devices=1, timeout=2, max_batch_size=2)
 
-    # Test no max_batch_size warnings are raised with a different API
+    # Test no warning is set when LitAPI doesn't implement batch and unbatch
     with pytest.raises(pytest.fail.Exception), pytest.warns(
         UserWarning,
         match=warning,
     ):
-        LitServer(SimpleLitAPI2(), accelerator="cpu", devices=1, timeout=2)
+        LitServer(SimpleTorchAPI(), accelerator="cpu", devices=1, timeout=2)
 
 
 class FakeResponseQueue:
