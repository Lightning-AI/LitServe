--- conflicted
+++ resolved
@@ -24,24 +24,12 @@
 from fastapi import HTTPException, Request, Response
 from fastapi.testclient import TestClient
 from httpx import AsyncClient
-<<<<<<< HEAD
-from litserve.utils import wrap_litserve_start
-
-from unittest.mock import patch, MagicMock
-import pytest
-=======
->>>>>>> e61a6a60
 
 import litserve as ls
 from litserve import LitAPI
 from litserve.connector import _Connector
 from litserve.server import LitServer
-<<<<<<< HEAD
-import litserve as ls
-from fastapi.testclient import TestClient
-=======
 from litserve.utils import wrap_litserve_start
->>>>>>> e61a6a60
 
 
 def test_index(sync_testclient):
