import logging
import os
import pickle
import sys
from unittest import mock
from unittest.mock import MagicMock

import pytest
from fastapi import HTTPException

<<<<<<< HEAD
from litserve.utils import call_after_stream, configure_logging, dump_exception, generate_random_zmq_address
=======
from litserve.utils import call_after_stream, dump_exception, generate_random_zmq_address, set_trace_if_debug
>>>>>>> fb964785


def test_dump_exception():
    e1 = dump_exception(HTTPException(status_code=404, detail="Not Found"))
    assert isinstance(e1, bytes)

    exc = HTTPException(400, "Custom Lit error")
    isinstance(pickle.loads(dump_exception(exc)), HTTPException)
    assert pickle.loads(dump_exception(exc)).detail == "Custom Lit error"
    assert pickle.loads(dump_exception(exc)).status_code == 400


async def dummy_streamer():
    for i in range(10):
        yield i


@pytest.mark.asyncio
async def test_call_after_stream():
    callback = MagicMock()
    callback.return_value = None
    streamer = dummy_streamer()
    async for _ in call_after_stream(streamer, callback, "first_arg", random_arg="second_arg"):
        pass
    callback.assert_called()
    callback.assert_called_with("first_arg", random_arg="second_arg")


@pytest.mark.skipif(sys.platform == "win32", reason="This test is for non-Windows platforms only.")
def test_generate_random_zmq_address_non_windows(tmpdir):
    """Test generate_random_zmq_address on non-Windows platforms."""

    temp_dir = str(tmpdir)
    address1 = generate_random_zmq_address(temp_dir=temp_dir)
    address2 = generate_random_zmq_address(temp_dir=temp_dir)

    assert address1.startswith("ipc://"), "Address should start with 'ipc://'"
    assert address2.startswith("ipc://"), "Address should start with 'ipc://'"
    assert address1 != address2, "Addresses should be unique"

    # Verify the path exists within the specified temp_dir
    assert os.path.commonpath([temp_dir, address1[6:]]) == temp_dir
    assert os.path.commonpath([temp_dir, address2[6:]]) == temp_dir


<<<<<<< HEAD
def test_configure_logging():
    configure_logging(use_rich=False)
    assert logging.getLogger("litserve").handlers[0].__class__.__name__ == "StreamHandler"


def test_configure_logging_rich_not_installed():
    # patch builtins.__import__ to raise ImportError
    with mock.patch("builtins.__import__", side_effect=ImportError):
        configure_logging(use_rich=True)
        assert logging.getLogger("litserve").handlers[0].__class__.__name__ == "StreamHandler"
=======
@mock.patch("litserve.utils.set_trace")
def test_set_trace_if_debug(mock_set_trace):
    # mock environ
    with mock.patch("litserve.utils.os.environ", {"LITSERVE_DEBUG": "1"}):
        set_trace_if_debug()
    mock_set_trace.assert_called_once()


@mock.patch("litserve.utils.ForkedPdb")
def test_set_trace_if_debug_not_set(mock_forked_pdb):
    with mock.patch("litserve.utils.os.environ", {"LITSERVE_DEBUG": "0"}):
        set_trace_if_debug()
    mock_forked_pdb.assert_not_called()
>>>>>>> fb964785
<|MERGE_RESOLUTION|>--- conflicted
+++ resolved
@@ -8,11 +8,13 @@
 import pytest
 from fastapi import HTTPException
 
-<<<<<<< HEAD
-from litserve.utils import call_after_stream, configure_logging, dump_exception, generate_random_zmq_address
-=======
-from litserve.utils import call_after_stream, dump_exception, generate_random_zmq_address, set_trace_if_debug
->>>>>>> fb964785
+from litserve.utils import (
+    call_after_stream,
+    configure_logging,
+    dump_exception,
+    generate_random_zmq_address,
+    set_trace_if_debug,
+)
 
 
 def test_dump_exception():
@@ -58,7 +60,6 @@
     assert os.path.commonpath([temp_dir, address2[6:]]) == temp_dir
 
 
-<<<<<<< HEAD
 def test_configure_logging():
     configure_logging(use_rich=False)
     assert logging.getLogger("litserve").handlers[0].__class__.__name__ == "StreamHandler"
@@ -69,7 +70,8 @@
     with mock.patch("builtins.__import__", side_effect=ImportError):
         configure_logging(use_rich=True)
         assert logging.getLogger("litserve").handlers[0].__class__.__name__ == "StreamHandler"
-=======
+
+
 @mock.patch("litserve.utils.set_trace")
 def test_set_trace_if_debug(mock_set_trace):
     # mock environ
@@ -82,5 +84,4 @@
 def test_set_trace_if_debug_not_set(mock_forked_pdb):
     with mock.patch("litserve.utils.os.environ", {"LITSERVE_DEBUG": "0"}):
         set_trace_if_debug()
-    mock_forked_pdb.assert_not_called()
->>>>>>> fb964785
+    mock_forked_pdb.assert_not_called()