name: General checks

on:
  push:
    branches: [main, "release/*"]
  pull_request:
    branches: [main, "release/*"]

concurrency:
  group: ${{ github.workflow }}-${{ github.ref }}-${{ github.head_ref }}
  cancel-in-progress: ${{ ! (github.ref == 'refs/heads/main' || startsWith(github.ref, 'refs/heads/release/')) }}

jobs:
  #  check-typing:
  #    uses: Lightning-AI/utilities/.github/workflows/check-typing.yml@main
  #    with:
  #      actions-ref: main

  check-schema:
<<<<<<< HEAD
    uses: Lightning-AI/utilities/.github/workflows/check-schema.yml@v0.11.9
=======
    uses: Lightning-AI/utilities/.github/workflows/check-schema.yml@main
>>>>>>> 24734502
    with:
      azure-dir: ""

  check-package:
<<<<<<< HEAD
    uses: Lightning-AI/utilities/.github/workflows/check-package.yml@v0.11.9
    with:
      actions-ref: v0.11.9
=======
    uses: Lightning-AI/utilities/.github/workflows/check-package.yml@main
    with:
      actions-ref: main
>>>>>>> 24734502
      import-name: "litserve"
      artifact-name: dist-packages-${{ github.sha }}
      testing-matrix: |
        {
          "os": ["ubuntu-latest", "macos-latest", "windows-latest"],
          "python-version": ["3.10"],
        }

#  check-docs:
#    uses: Lightning-AI/utilities/.github/workflows/check-docs.yml@main
#    with:
#      requirements-file: "_requirements/docs.txt"<|MERGE_RESOLUTION|>--- conflicted
+++ resolved
@@ -17,24 +17,14 @@
   #      actions-ref: main
 
   check-schema:
-<<<<<<< HEAD
-    uses: Lightning-AI/utilities/.github/workflows/check-schema.yml@v0.11.9
-=======
     uses: Lightning-AI/utilities/.github/workflows/check-schema.yml@main
->>>>>>> 24734502
     with:
       azure-dir: ""
 
   check-package:
-<<<<<<< HEAD
-    uses: Lightning-AI/utilities/.github/workflows/check-package.yml@v0.11.9
-    with:
-      actions-ref: v0.11.9
-=======
     uses: Lightning-AI/utilities/.github/workflows/check-package.yml@main
     with:
       actions-ref: main
->>>>>>> 24734502
       import-name: "litserve"
       artifact-name: dist-packages-${{ github.sha }}
       testing-matrix: |
