--- conflicted
+++ resolved
@@ -11,8 +11,5 @@
 torch >2.0.0
 transformers
 openai>=1.12.0
-<<<<<<< HEAD
 pillow
-=======
-numpy <2.0
->>>>>>> 5b9074e5
+numpy <2.0