# Copyright The Lightning AI team.
#
# Licensed under the Apache License, Version 2.0 (the "License");
# you may not use this file except in compliance with the License.
# You may obtain a copy of the License at
#
#     http://www.apache.org/licenses/LICENSE-2.0
#
# Unless required by applicable law or agreed to in writing, software
# distributed under the License is distributed on an "AS IS" BASIS,
# WITHOUT WARRANTIES OR CONDITIONS OF ANY KIND, either express or implied.
# See the License for the specific language governing permissions and
# limitations under the License.
import asyncio
import dataclasses
import logging
import os
import pickle
import sys
import uuid
from contextlib import contextmanager
from typing import TYPE_CHECKING, AsyncIterator

from fastapi import HTTPException

if TYPE_CHECKING:
    from litserve.server import LitServer

logger = logging.getLogger(__name__)


class LitAPIStatus:
    OK = "OK"
    ERROR = "ERROR"
    FINISH_STREAMING = "FINISH_STREAMING"


class PickleableHTTPException(HTTPException):
    @staticmethod
    def from_exception(exc: HTTPException):
        status_code = exc.status_code
        detail = exc.detail
        return PickleableHTTPException(status_code, detail)

    def __reduce__(self):
        return (HTTPException, (self.status_code, self.detail))


def dump_exception(exception):
    if isinstance(exception, HTTPException):
        exception = PickleableHTTPException.from_exception(exception)
    return pickle.dumps(exception)


async def azip(*async_iterables):
    iterators = [ait.__aiter__() for ait in async_iterables]
    while True:
        results = await asyncio.gather(*(ait.__anext__() for ait in iterators), return_exceptions=True)
        if any(isinstance(result, StopAsyncIteration) for result in results):
            break
        yield tuple(results)


@contextmanager
def wrap_litserve_start(server: "LitServer"):
    server.app.response_queue_id = 0
    if server.lit_spec:
        server.lit_spec.response_queue_id = 0
    manager, processes = server.launch_inference_worker(num_uvicorn_servers=1)
    server._prepare_app_run(server.app)
<<<<<<< HEAD
    yield server
    for p in processes:
        p.terminate()
    server._transport.close()
    manager.shutdown()
=======
    try:
        yield server
    finally:
        for p in processes:
            p.terminate()
            p.join()
        manager.shutdown()
>>>>>>> 1887fa25


async def call_after_stream(streamer: AsyncIterator, callback, *args, **kwargs):
    try:
        async for item in streamer:
            yield item
    except Exception as e:
        logger.exception(f"Error in streamer: {e}")
    finally:
        callback(*args, **kwargs)


@dataclasses.dataclass
class WorkerSetupStatus:
    STARTING: str = "starting"
    READY: str = "ready"
    ERROR: str = "error"
    FINISHED: str = "finished"


def configure_logging(
    level=logging.INFO, format="%(asctime)s - %(name)s - %(levelname)s - %(message)s", stream=sys.stdout
):
    """Configure logging for the entire library with sensible defaults.

    Args:
        level (int): Logging level (default: logging.INFO)
        format (str): Log message format string
        stream (file-like): Output stream for logs

    """
    # Create a library-wide handler
    handler = logging.StreamHandler(stream)

    # Set formatter with user-configurable format
    formatter = logging.Formatter(format)
    handler.setFormatter(formatter)

    # Configure root library logger
    library_logger = logging.getLogger("litserve")
    library_logger.setLevel(level)
    library_logger.addHandler(handler)

    # Prevent propagation to root logger to avoid duplicate logs
    library_logger.propagate = False


def set_log_level(level):
    """Allow users to set the global logging level for the library."""
    logging.getLogger("litserve").setLevel(level)


def add_log_handler(handler):
    """Allow users to add custom log handlers.

    Example usage:
    file_handler = logging.FileHandler('library_logs.log')
    add_log_handler(file_handler)

    """
    logging.getLogger("litserve").addHandler(handler)


def generate_random_zmq_address(temp_dir="/tmp"):
    """Generate a random IPC address in the /tmp directory.

    Ensures the address is unique.
    Returns:
        str: A random IPC address suitable for ZeroMQ.

    """
    unique_name = f"zmq-{uuid.uuid4().hex}.ipc"
    ipc_path = os.path.join(temp_dir, unique_name)
    return f"ipc://{ipc_path}"<|MERGE_RESOLUTION|>--- conflicted
+++ resolved
@@ -68,21 +68,14 @@
         server.lit_spec.response_queue_id = 0
     manager, processes = server.launch_inference_worker(num_uvicorn_servers=1)
     server._prepare_app_run(server.app)
-<<<<<<< HEAD
-    yield server
-    for p in processes:
-        p.terminate()
-    server._transport.close()
-    manager.shutdown()
-=======
     try:
         yield server
     finally:
         for p in processes:
             p.terminate()
             p.join()
-        manager.shutdown()
->>>>>>> 1887fa25
+        server._transport.close()
+    manager.shutdown()
 
 
 async def call_after_stream(streamer: AsyncIterator, callback, *args, **kwargs):
