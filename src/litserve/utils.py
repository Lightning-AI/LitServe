# Copyright The Lightning AI team.
#
# Licensed under the Apache License, Version 2.0 (the "License");
# you may not use this file except in compliance with the License.
# You may obtain a copy of the License at
#
#     http://www.apache.org/licenses/LICENSE-2.0
#
# Unless required by applicable law or agreed to in writing, software
# distributed under the License is distributed on an "AS IS" BASIS,
# WITHOUT WARRANTIES OR CONDITIONS OF ANY KIND, either express or implied.
# See the License for the specific language governing permissions and
# limitations under the License.
import asyncio
import base64
import dataclasses
import importlib.util
import logging
import os
import pdb
import pickle
import sys
import tempfile
import time
import uuid
import warnings
from abc import ABCMeta
from contextlib import contextmanager
from enum import Enum
from pathlib import Path
from typing import TYPE_CHECKING, Any, AsyncIterator, Dict, TextIO, Union

from fastapi import HTTPException

if TYPE_CHECKING:
    from litserve.server import LitServer

logger = logging.getLogger(__name__)

_DEFAULT_LOG_FORMAT = (
    "%(asctime)s - %(processName)s[%(process)d] - %(name)s - %(levelname)s - %(filename)s:%(lineno)d - %(message)s"
)
# Threshold for detecting heavy initialization tasks.
# A value of 1 second was chosen based on empirical observations
# of typical initialization times in this project.
_INIT_THRESHOLD = 1


class LitAPIStatus:
    OK = "OK"
    ERROR = "ERROR"
    FINISH_STREAMING = "FINISH_STREAMING"


class LoopResponseType(Enum):
    STREAMING = "STREAMING"
    REGULAR = "REGULAR"


class PickleableHTTPException(HTTPException):
    @staticmethod
    def from_exception(exc: HTTPException):
        status_code = exc.status_code
        detail = exc.detail
        return PickleableHTTPException(status_code, detail)

    def __reduce__(self):
        return (HTTPException, (self.status_code, self.detail))


def dump_exception(exception):
    if isinstance(exception, HTTPException):
        exception = PickleableHTTPException.from_exception(exception)
    return pickle.dumps(exception)


async def azip(*async_iterables):
    iterators = [ait.__aiter__() for ait in async_iterables]
    while True:
        results = await asyncio.gather(*(ait.__anext__() for ait in iterators), return_exceptions=True)
        if any(isinstance(result, StopAsyncIteration) for result in results):
            break
        yield tuple(results)


@contextmanager
def wrap_litserve_start(server: "LitServer"):
    """Pytest utility to start the server in a context manager."""
    server.app.response_queue_id = 0
    for lit_api in server.litapi_connector:
        if lit_api.spec:
            lit_api.spec.response_queue_id = 0

    server.manager = server._init_manager(1)
    server.inference_workers = []
    for lit_api in server.litapi_connector:
        server.inference_workers.extend(server.launch_inference_worker(lit_api))
    server._prepare_app_run(server.app)
    if is_package_installed("mcp"):
        from litserve.mcp import _LitMCPServerConnector

        server.mcp_server = _LitMCPServerConnector()
    else:
        server.mcp_server = None

    try:
        yield server
    finally:
        server._shutdown_event.set()
        # First close the transport to signal to the response_queue_to_buffer task that it should stop
        server._transport.close()
        for p in server.inference_workers:
            p.terminate()
            p.join()
        server.manager.shutdown()


async def call_after_stream(streamer: AsyncIterator, callback, *args, **kwargs):
    try:
        async for item in streamer:
            yield item
    except Exception as e:
        logger.exception(f"Error in streamer: {e}")
    finally:
        callback(*args, **kwargs)


@dataclasses.dataclass
class WorkerSetupStatus:
    STARTING: str = "starting"
    READY: str = "ready"
    ERROR: str = "error"
    FINISHED: str = "finished"


def _get_default_handler(stream, format):
    handler = logging.StreamHandler(stream)
    formatter = logging.Formatter(format)
    handler.setFormatter(formatter)
    return handler


def configure_logging(
    level: Union[str, int] = logging.INFO,
    format: str = _DEFAULT_LOG_FORMAT,
    stream: TextIO = sys.stdout,
    use_rich: bool = False,
):
    """Configure logging for the entire library with sensible defaults.

    Args:
        level (int): Logging level (default: logging.INFO)
        format (str): Log message format string
        stream (file-like): Output stream for logs
        use_rich (bool): Makes the logs more readable by using rich, useful for debugging. Defaults to False.

    """
    if isinstance(level, str):
        level = level.upper()
        level = getattr(logging, level)

    # Clear any existing handlers to prevent duplicates
    library_logger = logging.getLogger("litserve")
    for handler in library_logger.handlers[:]:
        library_logger.removeHandler(handler)

    if use_rich:
        try:
            from rich.logging import RichHandler
            from rich.traceback import install

            install(show_locals=True)
            handler = RichHandler(rich_tracebacks=True, show_time=True, show_path=True)
        except ImportError:
            logger.warning("Rich is not installed, using default logging")
            handler = _get_default_handler(stream, format)
    else:
        handler = _get_default_handler(stream, format)

    # Configure library logger
    library_logger.setLevel(level)
    library_logger.addHandler(handler)
    library_logger.propagate = False


def set_log_level(level):
    """Allow users to set the global logging level for the library."""
    logging.getLogger("litserve").setLevel(level)


def add_log_handler(handler):
    """Allow users to add custom log handlers.

    Example usage:
    file_handler = logging.FileHandler('library_logs.log')
    add_log_handler(file_handler)

    """
    logging.getLogger("litserve").addHandler(handler)


def generate_random_zmq_address(temp_dir="/tmp"):
    """Generate a random IPC address in the /tmp directory.

    Ensures the address is unique.
    Returns:
        str: A random IPC address suitable for ZeroMQ.

    """
    unique_name = f"zmq-{uuid.uuid4().hex}.ipc"
    ipc_path = os.path.join(temp_dir, unique_name)
    return f"ipc://{ipc_path}"


class ForkedPdb(pdb.Pdb):
    # Borrowed from - https://github.com/Lightning-AI/forked-pdb
    """
    PDB Subclass for debugging multi-processed code
    Suggested in: https://stackoverflow.com/questions/4716533/how-to-attach-debugger-to-a-python-subproccess
    """

    def interaction(self, *args: Any, **kwargs: Any) -> None:
        _stdin = sys.stdin
        try:
            sys.stdin = open("/dev/stdin")  # noqa: SIM115
            pdb.Pdb.interaction(self, *args, **kwargs)
        finally:
            sys.stdin = _stdin


def set_trace():
    """Set a tracepoint in the code."""
    ForkedPdb().set_trace()


def set_trace_if_debug(debug_env_var="LITSERVE_DEBUG", debug_env_var_value="1"):
    """Set a tracepoint in the code if the environment variable LITSERVE_DEBUG is set."""
    if os.environ.get(debug_env_var) == debug_env_var_value:
        set_trace()


def is_package_installed(package_name: str) -> bool:
    spec = importlib.util.find_spec(package_name)
    return spec is not None


class _TimedInitMeta(ABCMeta):
    def __new__(mcls, name, bases, namespace, **kwargs):
        cls = super().__new__(mcls, name, bases, namespace, **kwargs)
        cls._has_custom_setup = False

        for base in bases:
            if hasattr(base, "setup"):
                base_setup = base.setup

                if "setup" in namespace and namespace["setup"] is not base_setup:
                    cls._has_custom_setup = True
                    break
        else:
            if "setup" in namespace:
                cls._has_custom_setup = True

        return cls

    def __call__(cls, *args, **kwargs):
        start_time = time.perf_counter()
        instance = super().__call__(*args, **kwargs)
        elapsed = time.perf_counter() - start_time

        if elapsed >= _INIT_THRESHOLD and not cls._has_custom_setup:
            warnings.warn(
                (
                    f"{cls.__name__}.__init__ took {elapsed:.2f} seconds to execute. This suggests that you're "
                    "loading a model or doing other heavy processing inside the constructor.\n\n"
                    "To improve startup performance and avoid unnecessary work across processes, move any one-time "
                    f"heavy initialization into the `{cls.__name__}.setup` method.\n\n"
                    "The `LitAPI.setup` method is designed for deferred, process-specific loading — ideal for models "
                    "and large resources."
                ),
                RuntimeWarning,
                stacklevel=2,
            )

        return instance


def add_ssl_context_from_env(kwargs: Dict[str, Any]) -> Dict[str, Any]:
    """Loads SSL context from base64-encoded environment variables.

    This function checks for the presence of `LIGHTNING_CERT_PEM` and
    `LIGHTNING_KEY_FILE` environment variables. It expects these variables
    to contain the SSL certificate and private key, respectively, as
    base64-encoded PEM strings.

    If both variables are found, it decodes them and writes the content to
    secure, temporary files. The paths to these files are returned in a
    dictionary suitable for direct use as keyword arguments in libraries
    that require SSL file paths (like `uvicorn` or `requests`).

    Note:
        The temporary files are not automatically deleted (`delete=False`).
        The calling application is responsible for cleaning up these files
        after the SSL context is no longer needed to prevent leaving
        sensitive data on disk.

    Returns:
        Dict[str, Any]: A dictionary containing `ssl_certfile` and `ssl_keyfile`
        keys with `pathlib.Path` objects pointing to the temporary files.
        If either of the required environment variables is missing, it
        returns an empty dictionary.

    """

    if "ssl_keyfile" in kwargs and "ssl_certfile" in kwargs:
        return kwargs

    cert_pem_b64 = os.getenv("LIGHTNING_CERT_PEM", "")
    cert_key_b64 = os.getenv("LIGHTNING_KEY_FILE", "")

    if cert_pem_b64 and cert_key_b64:
        # Decode the base64 strings to get the actual PEM content
        cert_pem = base64.b64decode(cert_pem_b64).decode("utf-8")
        cert_key = base64.b64decode(cert_key_b64).decode("utf-8")

        # Write to temporary files
        with tempfile.NamedTemporaryFile(mode="w+", delete=False) as cert_file, tempfile.NamedTemporaryFile(
            mode="w+", delete=False
        ) as key_file:
            cert_file.write(cert_pem)
            cert_file.flush()
            key_file.write(cert_key)
            key_file.flush()

<<<<<<< HEAD
            # Return a dictionary with Path objects to the created files
            return {"ssl_keyfile": Path(key_file.name), "ssl_certfile": Path(cert_file.name), **kwargs}
=======
            # Return with the corrected key for the certificate file
            return {"ssl_keyfile": Path(key_file.name), "ssl_certfile": Path(cert_file.name)}
>>>>>>> 40ebed9f

    # Return an empty dictionary if env vars are not set
    return kwargs<|MERGE_RESOLUTION|>--- conflicted
+++ resolved
@@ -331,13 +331,8 @@
             key_file.write(cert_key)
             key_file.flush()
 
-<<<<<<< HEAD
             # Return a dictionary with Path objects to the created files
             return {"ssl_keyfile": Path(key_file.name), "ssl_certfile": Path(cert_file.name), **kwargs}
-=======
-            # Return with the corrected key for the certificate file
-            return {"ssl_keyfile": Path(key_file.name), "ssl_certfile": Path(cert_file.name)}
->>>>>>> 40ebed9f
 
     # Return an empty dictionary if env vars are not set
     return kwargs