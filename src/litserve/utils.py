--- conflicted
+++ resolved
@@ -22,13 +22,8 @@
 import uuid
 from concurrent.futures import ThreadPoolExecutor
 from contextlib import contextmanager
-<<<<<<< HEAD
 from functools import wraps
-from typing import TYPE_CHECKING, Any, AsyncIterator, Callable
-=======
-from enum import Enum
-from typing import TYPE_CHECKING, Any, AsyncIterator, TextIO, Union
->>>>>>> 145daeab
+from typing import TYPE_CHECKING, Any, AsyncIterator, Callable, TextIO, Union
 
 from fastapi import HTTPException
 
