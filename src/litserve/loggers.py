# Copyright The Lightning AI team.
#
# Licensed under the Apache License, Version 2.0 (the "License");
# you may not use this file except in compliance with the License.
# You may obtain a copy of the License at
#
#     http://www.apache.org/licenses/LICENSE-2.0
#
# Unless required by applicable law or agreed to in writing, software
# distributed under the License is distributed on an "AS IS" BASIS,
# WITHOUT WARRANTIES OR CONDITIONS OF ANY KIND, either express or implied.
# See the License for the specific language governing permissions and
# limitations under the License.
import functools
import logging
import multiprocessing as mp
import pickle
from abc import ABC, abstractmethod
<<<<<<< HEAD
from typing import List, Optional, Union, TYPE_CHECKING
import time
from threading import Thread
=======
from typing import TYPE_CHECKING, List, Optional, Union
>>>>>>> ed5b68e0

from starlette.types import ASGIApp

module_logger = logging.getLogger(__name__)

if TYPE_CHECKING:  # pragma: no cover
    from litserve import LitServer


class Logger(ABC):
    def __init__(self):
        self._config = {}

    def mount(self, path: str, app: ASGIApp) -> None:
        """Mount an ASGI app endpoint to LitServer. Use this method when you want to add an additional endpoint to the
        server such as /metrics endpoint for prometheus metrics.

        Args:
            path (str): The path to mount the app to.
            app (ASGIApp): The ASGI app to mount.

        """
        self._config.update({"mount": {"path": path, "app": app}})

    @abstractmethod
    def process(self, key, value):
        """Process a log entry from the log queue.

        This method should be implemented to define the specific logic for processing
        log entries.

        Args:
            key (str): The key associated with the log entry, typically indicating the type or category of the log.
            value (Any): The value associated with the log entry, containing the actual log data.

        Raises:
            NotImplementedError: This method must be overridden by subclasses. If not, calling this method will raise
            a NotImplementedError.

        Example:
            Here is an example of a Logger that logs monitoring metrics using Prometheus:

            from prometheus_client import Counter

            class PrometheusLogger(Logger):
                def __init__(self):
                    super().__init__()
                    self._metric_counter = Counter('log_entries', 'Count of log entries')

                def process(self, key, value):
                    # Increment the Prometheus counter for each log entry
                    self._metric_counter.inc()
                    print(f"Logged {key}: {value}")

        """
        raise NotImplementedError  # pragma: no cover


class _LoggerProxy:
    def __init__(self, logger_class):
        self.logger_class = logger_class

    def create_logger(self):
        return self.logger_class()


class _LoggerConnector:
    """_LoggerConnector is responsible for connecting Logger instances with the LitServer and managing their lifecycle.

    This class handles the following tasks:
    - Manages a queue (multiprocessing.Queue) where log data is placed using the LitAPI.log method.
    - Initiates a separate process to consume the log queue and process the log data using the associated
    Logger instances.

    """

    def __init__(self, lit_server: "LitServer", loggers: Optional[Union[List[Logger], Logger]] = None):
        self._loggers = []
        self._lit_server = lit_server
        self._logger_queue = None
        if loggers is None:
            return  # No loggers to add
        if isinstance(loggers, list):
            for logger in loggers:
                if not isinstance(logger, Logger):
                    raise ValueError("Logger must be an instance of litserve.Logger")
                self.add_logger(logger)
        elif isinstance(loggers, Logger):
            self.add_logger(loggers)
        else:
            raise ValueError("loggers must be a list or an instance of litserve.Logger")

    @property
    def logger_queue(self):
        return self._logger_queue

    def _mount(self, path: str, app: ASGIApp) -> None:
        self._lit_server.app.mount(path, app)

    def add_logger(self, logger: Logger):
        self._loggers.append(logger)
        if "mount" in logger._config:
            self._mount(logger._config["mount"]["path"], logger._config["mount"]["app"])

    @staticmethod
<<<<<<< HEAD
    def _process_logger_queue(loggers: List[Logger], queue, heartbeat):
=======
    def _is_picklable(obj):
        try:
            pickle.dumps(obj)
            return True
        except (pickle.PicklingError, TypeError, AttributeError):
            module_logger.warning(f"Logger {obj.__class__.__name__} is not pickleable and might not work properly.")
            return False

    @staticmethod
    def _process_logger_queue(logger_proxies: List[_LoggerProxy], queue):
        loggers = [proxy if isinstance(proxy, Logger) else proxy.create_logger() for proxy in logger_proxies]
>>>>>>> ed5b68e0
        while True:
            key, value = queue.get()
            heartbeat["timestamp"] = time.monotonic()  # Update heartbeat
            for logger in loggers:
                try:
                    logger.process(key, value)
                except Exception as e:
                    module_logger.error(
                        f"{logger.__class__.__name__} ran into an error while processing log for entry "
                        f"with key {key} and value {value}: {e}"
                    )

    def _monitor_process(self, process, heartbeat, interval=30, timeout=60):
        while process.is_alive():
            time.sleep(interval)
            if time.monotonic() - heartbeat["timestamp"] > timeout:
                module_logger.warning("Logger process is stuck. Restarting...")
                process.terminate()
                process.join()
                self._start_logger_process(heartbeat)  # Restart the process

    def _start_logger_process(self, heartbeat):
        ctx = mp.get_context("spawn")
        heartbeat["timestamp"] = time.monotonic()
        process = ctx.Process(
            target=_LoggerConnector._process_logger_queue,
            args=(
                self._loggers,
                self.logger_queue,
                heartbeat,
            ),
        )
        process.start()
        monitor_thread = Thread(target=self._monitor_process, name="Logger monitor", args=(process, heartbeat))
        monitor_thread.daemon = True
        monitor_thread.start()

    @functools.cache  # Run once per LitServer instance
    def run(self, lit_server: "LitServer", manager: mp.Manager):
        queue = self._logger_queue = manager.Queue()  # logger_queue is initialized now, during LitServer.run
        lit_server.lit_api.set_logger_queue(queue)
        heartbeat = manager.dict()

        # Disconnect the logger connector from the LitServer to avoid pickling issues
        self._lit_server = None

        if not self._loggers:
            return

<<<<<<< HEAD
        module_logger.debug(f"Starting logger process with {len(self._loggers)} loggers")
        self._start_logger_process(heartbeat)
=======
        # Create proxies for loggers
        logger_proxies = []
        for logger in self._loggers:
            if self._is_picklable(logger):
                logger_proxies.append(logger)
            else:
                logger_proxies.append(_LoggerProxy(logger.__class__))

        module_logger.debug(f"Starting logger process with {len(logger_proxies)} loggers")
        ctx = mp.get_context("spawn")
        process = ctx.Process(
            target=_LoggerConnector._process_logger_queue,
            args=(
                logger_proxies,
                queue,
            ),
        )
        process.start()
>>>>>>> ed5b68e0
<|MERGE_RESOLUTION|>--- conflicted
+++ resolved
@@ -16,13 +16,7 @@
 import multiprocessing as mp
 import pickle
 from abc import ABC, abstractmethod
-<<<<<<< HEAD
-from typing import List, Optional, Union, TYPE_CHECKING
-import time
-from threading import Thread
-=======
 from typing import TYPE_CHECKING, List, Optional, Union
->>>>>>> ed5b68e0
 
 from starlette.types import ASGIApp
 
@@ -102,7 +96,6 @@
     def __init__(self, lit_server: "LitServer", loggers: Optional[Union[List[Logger], Logger]] = None):
         self._loggers = []
         self._lit_server = lit_server
-        self._logger_queue = None
         if loggers is None:
             return  # No loggers to add
         if isinstance(loggers, list):
@@ -115,10 +108,6 @@
         else:
             raise ValueError("loggers must be a list or an instance of litserve.Logger")
 
-    @property
-    def logger_queue(self):
-        return self._logger_queue
-
     def _mount(self, path: str, app: ASGIApp) -> None:
         self._lit_server.app.mount(path, app)
 
@@ -128,9 +117,6 @@
             self._mount(logger._config["mount"]["path"], logger._config["mount"]["app"])
 
     @staticmethod
-<<<<<<< HEAD
-    def _process_logger_queue(loggers: List[Logger], queue, heartbeat):
-=======
     def _is_picklable(obj):
         try:
             pickle.dumps(obj)
@@ -142,10 +128,8 @@
     @staticmethod
     def _process_logger_queue(logger_proxies: List[_LoggerProxy], queue):
         loggers = [proxy if isinstance(proxy, Logger) else proxy.create_logger() for proxy in logger_proxies]
->>>>>>> ed5b68e0
         while True:
             key, value = queue.get()
-            heartbeat["timestamp"] = time.monotonic()  # Update heartbeat
             for logger in loggers:
                 try:
                     logger.process(key, value)
@@ -155,36 +139,10 @@
                         f"with key {key} and value {value}: {e}"
                     )
 
-    def _monitor_process(self, process, heartbeat, interval=30, timeout=60):
-        while process.is_alive():
-            time.sleep(interval)
-            if time.monotonic() - heartbeat["timestamp"] > timeout:
-                module_logger.warning("Logger process is stuck. Restarting...")
-                process.terminate()
-                process.join()
-                self._start_logger_process(heartbeat)  # Restart the process
-
-    def _start_logger_process(self, heartbeat):
-        ctx = mp.get_context("spawn")
-        heartbeat["timestamp"] = time.monotonic()
-        process = ctx.Process(
-            target=_LoggerConnector._process_logger_queue,
-            args=(
-                self._loggers,
-                self.logger_queue,
-                heartbeat,
-            ),
-        )
-        process.start()
-        monitor_thread = Thread(target=self._monitor_process, name="Logger monitor", args=(process, heartbeat))
-        monitor_thread.daemon = True
-        monitor_thread.start()
-
     @functools.cache  # Run once per LitServer instance
-    def run(self, lit_server: "LitServer", manager: mp.Manager):
-        queue = self._logger_queue = manager.Queue()  # logger_queue is initialized now, during LitServer.run
+    def run(self, lit_server: "LitServer"):
+        queue = lit_server.logger_queue
         lit_server.lit_api.set_logger_queue(queue)
-        heartbeat = manager.dict()
 
         # Disconnect the logger connector from the LitServer to avoid pickling issues
         self._lit_server = None
@@ -192,10 +150,6 @@
         if not self._loggers:
             return
 
-<<<<<<< HEAD
-        module_logger.debug(f"Starting logger process with {len(self._loggers)} loggers")
-        self._start_logger_process(heartbeat)
-=======
         # Create proxies for loggers
         logger_proxies = []
         for logger in self._loggers:
@@ -213,5 +167,4 @@
                 queue,
             ),
         )
-        process.start()
->>>>>>> ed5b68e0
+        process.start()