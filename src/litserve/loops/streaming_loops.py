# Copyright The Lightning AI team.
#
# Licensed under the Apache License, Version 2.0 (the "License");
# you may not use this file except in compliance with the License.
# You may obtain a copy of the License at
#
#     http://www.apache.org/licenses/LICENSE-2.0
#
# Unless required by applicable law or agreed to in writing, software
# distributed under the License is distributed on an "AS IS" BASIS,
# WITHOUT WARRANTIES OR CONDITIONS OF ANY KIND, either express or implied.
# See the License for the specific language governing permissions and
# limitations under the License.
import logging
import time
from queue import Empty, Queue
from typing import Dict, List, Optional

from fastapi import HTTPException

from litserve import LitAPI
from litserve.callbacks import CallbackRunner, EventTypes
from litserve.loops.base import DefaultLoop, _inject_context, collate_requests
from litserve.specs.base import LitSpec
from litserve.utils import LitAPIStatus, PickleableHTTPException

logger = logging.getLogger(__name__)


<<<<<<< HEAD
def run_streaming_loop(
    lit_api: LitAPI,
    lit_spec: LitSpec,
    request_queue: Queue,
    response_queues: List[Queue],
    callback_runner: CallbackRunner,
    socket: Optional[zmq.Socket],
):
    while True:
        try:
            response_queue_id, uid, timestamp, x_enc = request_queue.get(timeout=1.0)
            logger.debug("uid=%s", uid)
        except (Empty, ValueError):
            continue

        if (lit_api.request_timeout and lit_api.request_timeout != -1) and (
            time.monotonic() - timestamp > lit_api.request_timeout
        ):
            logger.error(
                f"Request {uid} was waiting in the queue for too long ({lit_api.request_timeout} seconds) and "
                "has been timed out. "
                "You can adjust the timeout by providing the `timeout` argument to LitServe(..., timeout=30)."
            )
            if socket:
                socket.send_pyobj((uid, (HTTPException(504, "Request timed out"), LitAPIStatus.ERROR)))
            else:
                response_queues[response_queue_id].put((
                    uid,
                    (HTTPException(504, "Request timed out"), LitAPIStatus.ERROR),
                ))
            continue

        try:
            context = {}
            if hasattr(lit_spec, "populate_context"):
                lit_spec.populate_context(context, x_enc)
            x = _inject_context(
                context,
                lit_api.decode_request,
                x_enc,
            )

            callback_runner.trigger_event(EventTypes.BEFORE_PREDICT, lit_api=lit_api)
            y_gen = _inject_context(
                context,
                lit_api.predict,
                x,
            )

            y_enc_gen = _inject_context(
                context,
                lit_api.encode_response,
                y_gen,
            )
            for y_enc in y_enc_gen:
                y_enc = lit_api.format_encoded_response(y_enc)
                if socket:
                    socket.send_pyobj((uid, (y_enc, LitAPIStatus.OK)))
                else:
                    response_queues[response_queue_id].put((uid, (y_enc, LitAPIStatus.OK)))
            if socket:
                socket.send_pyobj((uid, ("", LitAPIStatus.FINISH_STREAMING)))
            else:
                response_queues[response_queue_id].put((uid, ("", LitAPIStatus.FINISH_STREAMING)))

        except HTTPException as e:
            if socket:
                socket.send_pyobj((uid, (PickleableHTTPException.from_exception(e), LitAPIStatus.ERROR)))
            else:
                response_queues[response_queue_id].put((
                    uid,
                    (PickleableHTTPException.from_exception(e), LitAPIStatus.ERROR),
                ))
        except Exception as e:
            logger.exception(
                "LitAPI ran into an error while processing the streaming request uid=%s.\n"
                "Please check the error trace for more details.",
                uid,
            )
            if socket:
                socket.send_pyobj((uid, (e, LitAPIStatus.ERROR)))
            else:
                response_queues[response_queue_id].put((uid, (e, LitAPIStatus.ERROR)))


def run_batched_streaming_loop(
    lit_api: LitAPI,
    lit_spec: LitSpec,
    request_queue: Queue,
    response_queues: List[Queue],
    max_batch_size: int,
    batch_timeout: float,
    callback_runner: CallbackRunner,
    socket: Optional[zmq.Socket],
):
    while True:
        batches, timed_out_uids = collate_requests(
            lit_api,
            request_queue,
            max_batch_size,
            batch_timeout,
        )
        for response_queue_id, uid in timed_out_uids:
            logger.error(
                f"Request {uid} was waiting in the queue for too long ({lit_api.request_timeout} seconds) and "
                "has been timed out. "
                "You can adjust the timeout by providing the `timeout` argument to LitServe(..., timeout=30)."
            )
            if socket:
                socket.send_pyobj((uid, (HTTPException(504, "Request timed out"), LitAPIStatus.ERROR)))
            else:
                response_queues[response_queue_id].put((
                    uid,
                    (HTTPException(504, "Request timed out"), LitAPIStatus.ERROR),
                ))

        if not batches:
            continue
        response_queue_ids, uids, inputs = zip(*batches)
        num_inputs = len(inputs)
        try:
            contexts = [{}] * num_inputs
            if hasattr(lit_spec, "populate_context"):
                for input, context in zip(inputs, contexts):
                    lit_spec.populate_context(context, input)
=======
class StreamingLoop(DefaultLoop):
    def run_streaming_loop(
        self,
        lit_api: LitAPI,
        lit_spec: LitSpec,
        request_queue: Queue,
        response_queues: List[Queue],
        callback_runner: CallbackRunner,
    ):
        while True:
            try:
                response_queue_id, uid, timestamp, x_enc = request_queue.get(timeout=1.0)
                logger.debug("uid=%s", uid)
            except (Empty, ValueError):
                continue

            if (lit_api.request_timeout and lit_api.request_timeout != -1) and (
                time.monotonic() - timestamp > lit_api.request_timeout
            ):
                logger.error(
                    f"Request {uid} was waiting in the queue for too long ({lit_api.request_timeout} seconds) and "
                    "has been timed out. "
                    "You can adjust the timeout by providing the `timeout` argument to LitServe(..., timeout=30)."
                )
                self.put_response(
                    response_queues, response_queue_id, uid, HTTPException(504, "Request timed out"), LitAPIStatus.ERROR
                )
                continue
>>>>>>> 5aef3660

            try:
                context = {}
                if hasattr(lit_spec, "populate_context"):
                    lit_spec.populate_context(context, x_enc)
                x = _inject_context(
                    context,
                    lit_api.decode_request,
                    x_enc,
                )

                callback_runner.trigger_event(EventTypes.BEFORE_PREDICT, lit_api=lit_api)
                y_gen = _inject_context(
                    context,
                    lit_api.predict,
                    x,
                )
                callback_runner.trigger_event(EventTypes.AFTER_PREDICT, lit_api=lit_api)

                y_enc_gen = _inject_context(
                    context,
                    lit_api.encode_response,
                    y_gen,
                )
                for y_enc in y_enc_gen:
                    y_enc = lit_api.format_encoded_response(y_enc)
                    self.put_response(response_queues, response_queue_id, uid, y_enc, LitAPIStatus.OK)
                self.put_response(response_queues, response_queue_id, uid, "", LitAPIStatus.FINISH_STREAMING)

            except HTTPException as e:
                self.put_response(
                    response_queues,
                    response_queue_id,
                    uid,
                    PickleableHTTPException.from_exception(e),
                    LitAPIStatus.ERROR,
                )
            except Exception as e:
                logger.exception(
                    "LitAPI ran into an error while processing the streaming request uid=%s.\n"
                    "Please check the error trace for more details.",
                    uid,
                )
                self.put_response(response_queues, response_queue_id, uid, e, LitAPIStatus.ERROR)

    def __call__(
        self,
        lit_api: LitAPI,
        lit_spec: Optional[LitSpec],
        device: str,
        worker_id: int,
        request_queue: Queue,
        response_queues: List[Queue],
        max_batch_size: int,
        batch_timeout: float,
        stream: bool,
        workers_setup_status: Dict[int, str],
        callback_runner: CallbackRunner,
    ):
        self.run_streaming_loop(lit_api, lit_spec, request_queue, response_queues, callback_runner)


class BatchedStreamingLoop(DefaultLoop):
    def run_batched_streaming_loop(
        self,
        lit_api: LitAPI,
        lit_spec: LitSpec,
        request_queue: Queue,
        response_queues: List[Queue],
        max_batch_size: int,
        batch_timeout: float,
        callback_runner: CallbackRunner,
    ):
        while True:
            batches, timed_out_uids = collate_requests(
                lit_api,
                request_queue,
                max_batch_size,
                batch_timeout,
            )
            for response_queue_id, uid in timed_out_uids:
                logger.error(
                    f"Request {uid} was waiting in the queue for too long ({lit_api.request_timeout} seconds) and "
                    "has been timed out. "
                    "You can adjust the timeout by providing the `timeout` argument to LitServe(..., timeout=30)."
                )
                self.put_response(
                    response_queues, response_queue_id, uid, HTTPException(504, "Request timed out"), LitAPIStatus.ERROR
                )

            if not batches:
                continue
            response_queue_ids, uids, inputs = zip(*batches)
            num_inputs = len(inputs)
            try:
                contexts = [{}] * num_inputs
                if hasattr(lit_spec, "populate_context"):
                    for input, context in zip(inputs, contexts):
                        lit_spec.populate_context(context, input)

                callback_runner.trigger_event(EventTypes.BEFORE_DECODE_REQUEST, lit_api=lit_api)
                x = [
                    _inject_context(
                        context,
                        lit_api.decode_request,
                        input,
                    )
                    for input, context in zip(inputs, contexts)
                ]
                callback_runner.trigger_event(EventTypes.AFTER_DECODE_REQUEST, lit_api=lit_api)

                x = lit_api.batch(x)

                callback_runner.trigger_event(EventTypes.BEFORE_PREDICT, lit_api=lit_api)
                y_iter = _inject_context(contexts, lit_api.predict, x)
                callback_runner.trigger_event(EventTypes.AFTER_PREDICT, lit_api=lit_api)

                unbatched_iter = lit_api.unbatch(y_iter)

                callback_runner.trigger_event(EventTypes.BEFORE_ENCODE_RESPONSE, lit_api=lit_api)
                y_enc_iter = _inject_context(contexts, lit_api.encode_response, unbatched_iter)
                callback_runner.trigger_event(EventTypes.AFTER_ENCODE_RESPONSE, lit_api=lit_api)

                # y_enc_iter -> [[response-1, response-2], [response-1, response-2]]
                for y_batch in y_enc_iter:
                    for response_queue_id, y_enc, uid in zip(response_queue_ids, y_batch, uids):
                        y_enc = lit_api.format_encoded_response(y_enc)
                        self.put_response(response_queues, response_queue_id, uid, y_enc, LitAPIStatus.OK)

                for response_queue_id, uid in zip(response_queue_ids, uids):
                    self.put_response(response_queues, response_queue_id, uid, "", LitAPIStatus.FINISH_STREAMING)

            except HTTPException as e:
                for response_queue_id, uid in zip(response_queue_ids, uids):
                    self.put_response(
                        response_queues,
                        response_queue_id,
                        uid,
                        PickleableHTTPException.from_exception(e),
                        LitAPIStatus.ERROR,
                    )

            except Exception as e:
                logger.exception(
                    "LitAPI ran into an error while processing the streaming batched request.\n"
                    "Please check the error trace for more details."
                )
                for response_queue_id, uid in zip(response_queue_ids, uids):
                    self.put_response(response_queues, response_queue_id, uid, e, LitAPIStatus.ERROR)

    def __call__(
        self,
        lit_api: LitAPI,
        lit_spec: Optional[LitSpec],
        device: str,
        worker_id: int,
        request_queue: Queue,
        response_queues: List[Queue],
        max_batch_size: int,
        batch_timeout: float,
        stream: bool,
        workers_setup_status: Dict[int, str],
        callback_runner: CallbackRunner,
    ):
        self.run_batched_streaming_loop(
            lit_api,
            lit_spec,
            request_queue,
            response_queues,
            max_batch_size,
            batch_timeout,
            callback_runner,
        )<|MERGE_RESOLUTION|>--- conflicted
+++ resolved
@@ -27,133 +27,6 @@
 logger = logging.getLogger(__name__)
 
 
-<<<<<<< HEAD
-def run_streaming_loop(
-    lit_api: LitAPI,
-    lit_spec: LitSpec,
-    request_queue: Queue,
-    response_queues: List[Queue],
-    callback_runner: CallbackRunner,
-    socket: Optional[zmq.Socket],
-):
-    while True:
-        try:
-            response_queue_id, uid, timestamp, x_enc = request_queue.get(timeout=1.0)
-            logger.debug("uid=%s", uid)
-        except (Empty, ValueError):
-            continue
-
-        if (lit_api.request_timeout and lit_api.request_timeout != -1) and (
-            time.monotonic() - timestamp > lit_api.request_timeout
-        ):
-            logger.error(
-                f"Request {uid} was waiting in the queue for too long ({lit_api.request_timeout} seconds) and "
-                "has been timed out. "
-                "You can adjust the timeout by providing the `timeout` argument to LitServe(..., timeout=30)."
-            )
-            if socket:
-                socket.send_pyobj((uid, (HTTPException(504, "Request timed out"), LitAPIStatus.ERROR)))
-            else:
-                response_queues[response_queue_id].put((
-                    uid,
-                    (HTTPException(504, "Request timed out"), LitAPIStatus.ERROR),
-                ))
-            continue
-
-        try:
-            context = {}
-            if hasattr(lit_spec, "populate_context"):
-                lit_spec.populate_context(context, x_enc)
-            x = _inject_context(
-                context,
-                lit_api.decode_request,
-                x_enc,
-            )
-
-            callback_runner.trigger_event(EventTypes.BEFORE_PREDICT, lit_api=lit_api)
-            y_gen = _inject_context(
-                context,
-                lit_api.predict,
-                x,
-            )
-
-            y_enc_gen = _inject_context(
-                context,
-                lit_api.encode_response,
-                y_gen,
-            )
-            for y_enc in y_enc_gen:
-                y_enc = lit_api.format_encoded_response(y_enc)
-                if socket:
-                    socket.send_pyobj((uid, (y_enc, LitAPIStatus.OK)))
-                else:
-                    response_queues[response_queue_id].put((uid, (y_enc, LitAPIStatus.OK)))
-            if socket:
-                socket.send_pyobj((uid, ("", LitAPIStatus.FINISH_STREAMING)))
-            else:
-                response_queues[response_queue_id].put((uid, ("", LitAPIStatus.FINISH_STREAMING)))
-
-        except HTTPException as e:
-            if socket:
-                socket.send_pyobj((uid, (PickleableHTTPException.from_exception(e), LitAPIStatus.ERROR)))
-            else:
-                response_queues[response_queue_id].put((
-                    uid,
-                    (PickleableHTTPException.from_exception(e), LitAPIStatus.ERROR),
-                ))
-        except Exception as e:
-            logger.exception(
-                "LitAPI ran into an error while processing the streaming request uid=%s.\n"
-                "Please check the error trace for more details.",
-                uid,
-            )
-            if socket:
-                socket.send_pyobj((uid, (e, LitAPIStatus.ERROR)))
-            else:
-                response_queues[response_queue_id].put((uid, (e, LitAPIStatus.ERROR)))
-
-
-def run_batched_streaming_loop(
-    lit_api: LitAPI,
-    lit_spec: LitSpec,
-    request_queue: Queue,
-    response_queues: List[Queue],
-    max_batch_size: int,
-    batch_timeout: float,
-    callback_runner: CallbackRunner,
-    socket: Optional[zmq.Socket],
-):
-    while True:
-        batches, timed_out_uids = collate_requests(
-            lit_api,
-            request_queue,
-            max_batch_size,
-            batch_timeout,
-        )
-        for response_queue_id, uid in timed_out_uids:
-            logger.error(
-                f"Request {uid} was waiting in the queue for too long ({lit_api.request_timeout} seconds) and "
-                "has been timed out. "
-                "You can adjust the timeout by providing the `timeout` argument to LitServe(..., timeout=30)."
-            )
-            if socket:
-                socket.send_pyobj((uid, (HTTPException(504, "Request timed out"), LitAPIStatus.ERROR)))
-            else:
-                response_queues[response_queue_id].put((
-                    uid,
-                    (HTTPException(504, "Request timed out"), LitAPIStatus.ERROR),
-                ))
-
-        if not batches:
-            continue
-        response_queue_ids, uids, inputs = zip(*batches)
-        num_inputs = len(inputs)
-        try:
-            contexts = [{}] * num_inputs
-            if hasattr(lit_spec, "populate_context"):
-                for input, context in zip(inputs, contexts):
-                    lit_spec.populate_context(context, input)
-=======
 class StreamingLoop(DefaultLoop):
     def run_streaming_loop(
         self,
@@ -182,7 +55,6 @@
                     response_queues, response_queue_id, uid, HTTPException(504, "Request timed out"), LitAPIStatus.ERROR
                 )
                 continue
->>>>>>> 5aef3660
 
             try:
                 context = {}
