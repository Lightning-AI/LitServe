# Copyright The Lightning AI team.
#
# Licensed under the Apache License, Version 2.0 (the "License");
# you may not use this file except in compliance with the License.
# You may obtain a copy of the License at
#
#     http://www.apache.org/licenses/LICENSE-2.0
#
# Unless required by applicable law or agreed to in writing, software
# distributed under the License is distributed on an "AS IS" BASIS,
# WITHOUT WARRANTIES OR CONDITIONS OF ANY KIND, either express or implied.
# See the License for the specific language governing permissions and
# limitations under the License.
import asyncio
import inspect
import logging
import sys
import time
from abc import ABC
from queue import Empty, Queue
from typing import Any, Dict, List, Optional, Tuple, Union

import zmq
from starlette.formparsers import MultiPartParser

from litserve import LitAPI
from litserve.callbacks import CallbackRunner
from litserve.specs.base import LitSpec
from litserve.utils import LitAPIStatus

logger = logging.getLogger(__name__)
# FastAPI writes form files to disk over 1MB by default, which prevents serialization by multiprocessing
MultiPartParser.max_file_size = sys.maxsize


def _inject_context(context: Union[List[dict], dict], func, *args, **kwargs):
    sig = inspect.signature(func)
    if "context" in sig.parameters:
        return func(*args, **kwargs, context=context)
    return func(*args, **kwargs)


def collate_requests(
    lit_api: LitAPI, request_queue: Queue, max_batch_size: int, batch_timeout: float
) -> Tuple[List, List]:
    payloads = []
    timed_out_uids = []
    entered_at = time.monotonic()
    end_time = entered_at + batch_timeout
    apply_timeout = lit_api.request_timeout not in (-1, False)

    if batch_timeout == 0:
        while len(payloads) < max_batch_size:
            try:
                response_queue_id, uid, timestamp, x_enc = request_queue.get_nowait()
                if apply_timeout and time.monotonic() - timestamp > lit_api.request_timeout:
                    timed_out_uids.append((response_queue_id, uid))
                else:
                    payloads.append((response_queue_id, uid, x_enc))
            except Empty:
                break
        return payloads, timed_out_uids

    while time.monotonic() < end_time and len(payloads) < max_batch_size:
        remaining_time = end_time - time.monotonic()
        if remaining_time <= 0:
            break

        try:
            response_queue_id, uid, timestamp, x_enc = request_queue.get(timeout=min(remaining_time, 0.001))
            if apply_timeout and time.monotonic() - timestamp > lit_api.request_timeout:
                timed_out_uids.append((response_queue_id, uid))
            else:
                payloads.append((response_queue_id, uid, x_enc))

        except Empty:
            continue

    return payloads, timed_out_uids


class _BaseLoop(ABC):
    """Loop runs an inference engine that executes a specific set of hooks, implemented in the LitAPI, in a predefined
    order.

    For a default loop, LitAPI must implement the following hooks:
      - decode_request
      - batch
      - predict
      - unbatch
      - encode_response

    To implement a custom loop, subclass this class and implement the `run` method. The `run` method should execute the
    hooks in the desired order.

    `__call__` method is the entry point for the worker process. It calls the `run` method in a loop until the worker is
    terminated.

    Example:

    ```python
    class TestLoop(_BaseLoop):
        def run(
            self,
            lit_api: LitAPI,
            lit_spec: Optional[LitSpec],
            device: str,
            worker_id: int,
            request_queue: Queue,
            response_queues: List[Queue],
            max_batch_size: int,
            batch_timeout: float,
            stream: bool,
            workers_setup_status: Dict[int, str],
            callback_runner: CallbackRunner,
        ):
            item = request_queue.get()
            if item is None:
                return

            response_queue_id, uid, timestamp, x_enc = item
            # Expects LitAPI to implement the load_cache method
            lit_api.load_cache(x_enc)
            x = lit_api.decode_request(x_enc)
            response = lit_api.predict(x)
            response_enc = lit_api.encode_response(response)
            response_queues[response_queue_id].put((uid, (response_enc, LitAPIStatus.OK)))
    ```

    """

    socket: Optional[zmq.Socket] = None

    def pre_setup(self, lit_api: LitAPI, spec: Optional[LitSpec]):
        pass

    async def schedule_task(
        self,
        lit_api: LitAPI,
        lit_spec: Optional[LitSpec],
        request_queue: Queue,
        max_batch_size: int,
        batch_timeout: float,
        response_queues: List[Queue],
    ):
        pass

    def __call__(
        self,
        lit_api: LitAPI,
        lit_spec: Optional[LitSpec],
        device: str,
        worker_id: int,
        request_queue: Queue,
        response_queues: List[Queue],
        max_batch_size: int,
        batch_timeout: float,
        stream: bool,
        workers_setup_status: Dict[int, str],
        callback_runner: CallbackRunner,
        socket: Optional[zmq.Socket],
    ):
        self.socket = socket
        if asyncio.iscoroutinefunction(self.run):
            event_loop = asyncio.new_event_loop()

            async def _wrapper():
                logger.info("Running LitLoop in a asyncio event loop")
                future = self.schedule_task(
                    lit_api, lit_spec, request_queue, max_batch_size, batch_timeout, response_queues
                )
                _ = event_loop.create_task(future)
                while True:
                    try:
                        await self.run(
                            lit_api,
                            lit_spec,
                            device,
                            worker_id,
                            request_queue,
                            response_queues,
                            max_batch_size,
                            batch_timeout,
                            stream,
                            workers_setup_status,
                            callback_runner,
                        )
                        await asyncio.sleep(0)
                    except Exception as e:
                        logger.exception("An error occurred in the loop: %s", e)

            event_loop.run_until_complete(_wrapper())
        else:
            while True:
                self.run(
                    lit_api,
                    lit_spec,
                    device,
                    worker_id,
                    request_queue,
                    response_queues,
                    max_batch_size,
                    batch_timeout,
                    stream,
                    workers_setup_status,
                    callback_runner,
                )

    def run(
        self,
        lit_api: LitAPI,
        lit_spec: Optional[LitSpec],
        device: str,
        worker_id: int,
        request_queue: Queue,
        response_queues: List[Queue],
        max_batch_size: int,
        batch_timeout: float,
        stream: bool,
        workers_setup_status: Dict[int, str],
        callback_runner: CallbackRunner,
    ):
        raise NotImplementedError


class LitLoop(_BaseLoop):
    def __init__(self):
        self._context = {}

    def get_batch_requests(self, lit_api: LitAPI, request_queue: Queue, max_batch_size: int, batch_timeout: float):
        batches, timed_out_uids = collate_requests(
            lit_api,
            request_queue,
            max_batch_size,
            batch_timeout,
        )
        return batches, timed_out_uids

    def get_request(self, request_queue: Queue, block: bool = True, timeout: Optional[float] = None):
        try:
            return request_queue.get(block=block, timeout=timeout)
        except Empty:
            return None

    def populate_context(self, lit_spec: LitSpec, request: Any):
        if lit_spec and hasattr(lit_spec, "populate_context"):
            lit_spec.populate_context(self._context, request)

    def put_response(
        self, response_queues: List[Queue], response_queue_id: int, uid: str, response_data: Any, status: LitAPIStatus
    ) -> None:
        if self.socket:
            self.socket.send_pyobj((uid, (response_data, status)))
        else:
            response_queues[response_queue_id].put((uid, (response_data, status)), block=False)

    def put_error_response(
        self, response_queues: List[Queue], response_queue_id: int, uid: str, error: Exception
    ) -> None:
        if self.socket:
            self.socket.send_pyobj((uid, (error, LitAPIStatus.ERROR)))
        else:
            response_queues[response_queue_id].put((uid, (error, LitAPIStatus.ERROR)), block=False)


class DefaultLoop(LitLoop):
    def pre_setup(self, lit_api: LitAPI, spec: Optional[LitSpec]):
        # we will sanitize regularly if no spec
        # in case, we have spec then:
        # case 1: spec implements a streaming API
        # Case 2: spec implements a non-streaming API
        if spec:
            # TODO: Implement sanitization
            lit_api._spec = spec
            return

        original = lit_api.unbatch.__code__ is LitAPI.unbatch.__code__
        if not lit_api.stream and any([
            inspect.isgeneratorfunction(lit_api.predict),
            inspect.isgeneratorfunction(lit_api.encode_response),
        ]):
            raise ValueError(
                """When `stream=False`, `lit_api.predict`, `lit_api.encode_response` must not be
                generator functions.

<<<<<<< HEAD
                Correct example:
=======
                Correct usage:
>>>>>>> 747308ad

                    def predict(self, inputs):
                        ...
                        return {"output": output}

<<<<<<< HEAD
                Incorrect example:
=======
                Incorrect usage:
>>>>>>> 747308ad

                    def predict(self, inputs):
                        ...
                        for i in range(max_token_length):
                            yield prediction
                """
            )
        if (
            lit_api.stream
            and lit_api.max_batch_size > 1
            and not all([
                inspect.isgeneratorfunction(lit_api.predict),
                inspect.isgeneratorfunction(lit_api.encode_response),
                (original or inspect.isgeneratorfunction(lit_api.unbatch)),
            ])
        ):
            raise ValueError(
                """When `stream=True` with max_batch_size > 1, `lit_api.predict`, `lit_api.encode_response` and
                `lit_api.unbatch` must generate values using `yield`.

             Example:

                def predict(self, inputs):
                    ...
                    for i in range(max_token_length):
                        yield prediction

                def encode_response(self, outputs):
                    for output in outputs:
                        encoded_output = ...
                        yield encoded_output

                def unbatch(self, outputs):
                    for output in outputs:
                        unbatched_output = ...
                        yield unbatched_output
             """
            )

        if lit_api.stream and not all([
            inspect.isgeneratorfunction(lit_api.predict),
            inspect.isgeneratorfunction(lit_api.encode_response),
        ]):
            raise ValueError(
                """When `stream=True` both `lit_api.predict` and
             `lit_api.encode_response` must generate values using `yield`.

             Example:

                def predict(self, inputs):
                    ...
                    for i in range(max_token_length):
                        yield prediction

                def encode_response(self, outputs):
                    for output in outputs:
                        encoded_output = ...
                        yield encoded_output
             """
            )<|MERGE_RESOLUTION|>--- conflicted
+++ resolved
@@ -283,21 +283,13 @@
                 """When `stream=False`, `lit_api.predict`, `lit_api.encode_response` must not be
                 generator functions.
 
-<<<<<<< HEAD
-                Correct example:
-=======
                 Correct usage:
->>>>>>> 747308ad
 
                     def predict(self, inputs):
                         ...
                         return {"output": output}
 
-<<<<<<< HEAD
-                Incorrect example:
-=======
                 Incorrect usage:
->>>>>>> 747308ad
 
                     def predict(self, inputs):
                         ...
