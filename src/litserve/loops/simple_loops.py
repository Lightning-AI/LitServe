--- conflicted
+++ resolved
@@ -44,14 +44,8 @@
                 response_queue_id, uid, timestamp, x_enc = request_queue.get(timeout=1.0)
             except (Empty, ValueError):
                 continue
-<<<<<<< HEAD
             except KeyboardInterrupt: #pragma: no cover
                 self.kill(lit_api)
-=======
-            except KeyboardInterrupt:
-                print(f"Keyboard Interruption - Kill server [{self.server_pid}]")
-                os.kill(self.server_pid, signal.SIGTERM)
->>>>>>> c37229c0
                 return
 
             if (lit_api.request_timeout and lit_api.request_timeout != -1) and (
@@ -224,14 +218,8 @@
                         PickleableHTTPException.from_exception(e),
                         LitAPIStatus.ERROR,
                     )
-<<<<<<< HEAD
             except KeyboardInterrupt: #pragma: no cover
                 self.kill(lit_api)
-=======
-            except KeyboardInterrupt:
-                print(f"Keyboard Interruption - Kill server [{self.server_pid}]")
-                os.kill(self.server_pid, signal.SIGTERM)
->>>>>>> c37229c0
                 return
             except Exception as e:
                 logger.exception(
