# Copyright The Lightning AI team.
#
# Licensed under the Apache License, Version 2.0 (the "License");
# you may not use this file except in compliance with the License.
# You may obtain a copy of the License at
#
#     http://www.apache.org/licenses/LICENSE-2.0
#
# Unless required by applicable law or agreed to in writing, software
# distributed under the License is distributed on an "AS IS" BASIS,
# WITHOUT WARRANTIES OR CONDITIONS OF ANY KIND, either express or implied.
# See the License for the specific language governing permissions and
# limitations under the License.
import asyncio
import copy
import inspect
import logging
import multiprocessing as mp
import os
import pickle
import shutil
import sys
import threading
import time
import uuid
import warnings
from collections import deque
from concurrent.futures import ThreadPoolExecutor
from contextlib import asynccontextmanager
from queue import Empty, Queue
from typing import Dict, List, Optional, Sequence, Tuple, Union

import uvicorn
from fastapi import BackgroundTasks, Depends, FastAPI, HTTPException, Request, Response
from fastapi.responses import StreamingResponse
from fastapi.security import APIKeyHeader
from starlette.formparsers import MultiPartParser
from starlette.middleware.gzip import GZipMiddleware

from litserve import LitAPI
from litserve.connector import _Connector
from litserve.specs import OpenAISpec
from litserve.specs.base import LitSpec
from litserve.utils import LitAPIStatus, MaxSizeMiddleware, load_and_raise

mp.allow_connection_pickling()

try:
    import uvloop

    asyncio.set_event_loop_policy(uvloop.EventLoopPolicy())

except ImportError:
    print("uvloop is not installed. Falling back to the default asyncio event loop.")

logger = logging.getLogger(__name__)

# if defined, it will require clients to auth with X-API-Key in the header
LIT_SERVER_API_KEY = os.environ.get("LIT_SERVER_API_KEY")

# timeout when we need to poll or wait indefinitely for a result in a loop.
LONG_TIMEOUT = 100

# FastAPI writes form files to disk over 1MB by default, which prevents serialization by multiprocessing
MultiPartParser.max_file_size = sys.maxsize


def _inject_context(context: Union[List[dict], dict], func, *args, **kwargs):
    sig = inspect.signature(func)
    if "context" in sig.parameters:
        return func(*args, **kwargs, context=context)
    return func(*args, **kwargs)


def get_batch_from_uid(uids, lit_api, request_buffer):
    batches = []
    for uid in uids:
        try:
            x_enc, pipe_s = request_buffer.pop(uid)
        except KeyError:
            continue
        batches.append((x_enc, pipe_s))
    return batches


def collate_requests(
    lit_api: LitAPI, request_queue: Queue, max_batch_size: int, batch_timeout: float
) -> Tuple[List, List]:
    payloads = []
    timed_out_uids = []
    entered_at = time.monotonic()
    end_time = entered_at + batch_timeout
    apply_timeout = lit_api.request_timeout not in (-1, False)

    while time.monotonic() < end_time and len(payloads) < max_batch_size:
        remaining_time = end_time - time.monotonic()
        if remaining_time <= 0:
            break

        try:
            response_queue_id, uid, timestamp, x_enc = request_queue.get(timeout=min(remaining_time, 0.001))
            if apply_timeout and time.monotonic() - timestamp > lit_api.request_timeout:
                timed_out_uids.append((response_queue_id, uid))
            else:
                payloads.append((response_queue_id, uid, x_enc))

        except Empty:
            continue

    return payloads, timed_out_uids


def run_single_loop(lit_api: LitAPI, lit_spec: LitSpec, request_queue: Queue, response_queues: List[Queue]):
    while True:
        try:
            response_queue_id, uid, timestamp, x_enc = request_queue.get(timeout=1.0)
        except (Empty, ValueError):
            continue

        if (lit_api.request_timeout and lit_api.request_timeout != -1) and (
            time.monotonic() - timestamp > lit_api.request_timeout
        ):
            logger.error(
                f"Request {uid} was waiting in the queue for too long ({lit_api.request_timeout} seconds) and "
                "has been timed out. "
                "You can adjust the timeout by providing the `timeout` argument to LitServe(..., timeout=30)."
            )
            response_queues[response_queue_id].put((uid, (HTTPException(504, "Request timed out"), LitAPIStatus.ERROR)))
            continue
        try:
            context = {}
            if hasattr(lit_spec, "populate_context"):
                lit_spec.populate_context(context, x_enc)
            x = _inject_context(
                context,
                lit_api.decode_request,
                x_enc,
            )
            y = _inject_context(
                context,
                lit_api.predict,
                x,
            )
            y_enc = _inject_context(
                context,
                lit_api.encode_response,
                y,
            )
            response_queues[response_queue_id].put((uid, (y_enc, LitAPIStatus.OK)))
        except Exception as e:
            logger.exception(
                "LitAPI ran into an error while processing the request uid=%s.\n"
                "Please check the error trace for more details.",
                uid,
            )
            err_pkl = pickle.dumps(e)
            response_queues[response_queue_id].put((uid, (err_pkl, LitAPIStatus.ERROR)))


def run_batched_loop(
    lit_api: LitAPI,
    lit_spec: LitSpec,
    request_queue: Queue,
    response_queues: List[Queue],
    max_batch_size: int,
    batch_timeout: float,
):
    while True:
        batches, timed_out_uids = collate_requests(
            lit_api,
            request_queue,
            max_batch_size,
            batch_timeout,
        )

        for response_queue_id, uid in timed_out_uids:
            logger.error(
                f"Request {uid} was waiting in the queue for too long ({lit_api.request_timeout} seconds) and "
                "has been timed out. "
                "You can adjust the timeout by providing the `timeout` argument to LitServe(..., timeout=30)."
            )
            response_queues[response_queue_id].put((uid, (HTTPException(504, "Request timed out"), LitAPIStatus.ERROR)))

        if not batches:
            continue
        logger.debug(f"{len(batches)} batched requests received")
        response_queue_ids, uids, inputs = zip(*batches)
        try:
            contexts = [{}] * len(inputs)
            if hasattr(lit_spec, "populate_context"):
                for input, context in zip(inputs, contexts):
                    lit_spec.populate_context(context, input)

            x = [
                _inject_context(
                    context,
                    lit_api.decode_request,
                    input,
                )
                for input, context in zip(inputs, contexts)
            ]
            x = lit_api.batch(x)
            y = _inject_context(contexts, lit_api.predict, x)
            outputs = lit_api.unbatch(y)
            for response_queue_id, y, uid, context in zip(response_queue_ids, outputs, uids, contexts):
                y_enc = _inject_context(context, lit_api.encode_response, y)

                response_queues[response_queue_id].put((uid, (y_enc, LitAPIStatus.OK)))

        except Exception as e:
            logger.exception(
                "LitAPI ran into an error while processing the batched request.\n"
                "Please check the error trace for more details."
            )
            err_pkl = pickle.dumps(e)
            for response_queue_id, uid in zip(response_queue_ids, uids):
                response_queues[response_queue_id].put((uid, (err_pkl, LitAPIStatus.ERROR)))


def run_streaming_loop(lit_api: LitAPI, lit_spec: LitSpec, request_queue: Queue, response_queues: List[Queue]):
    while True:
        try:
            response_queue_id, uid, timestamp, x_enc = request_queue.get(timeout=1.0)
            logger.debug("uid=%s", uid)
        except (Empty, ValueError):
            continue

        if (lit_api.request_timeout and lit_api.request_timeout != -1) and (
            time.monotonic() - timestamp > lit_api.request_timeout
        ):
            logger.error(
                f"Request {uid} was waiting in the queue for too long ({lit_api.request_timeout} seconds) and "
                "has been timed out. "
                "You can adjust the timeout by providing the `timeout` argument to LitServe(..., timeout=30)."
            )
            response_queues[response_queue_id].put((uid, (HTTPException(504, "Request timed out"), LitAPIStatus.ERROR)))
            continue

        try:
            context = {}
            if hasattr(lit_spec, "populate_context"):
                lit_spec.populate_context(context, x_enc)
            x = _inject_context(
                context,
                lit_api.decode_request,
                x_enc,
            )
            y_gen = _inject_context(
                context,
                lit_api.predict,
                x,
            )
            y_enc_gen = _inject_context(
                context,
                lit_api.encode_response,
                y_gen,
            )
            for y_enc in y_enc_gen:
                y_enc = lit_api.format_encoded_response(y_enc)
                response_queues[response_queue_id].put((uid, (y_enc, LitAPIStatus.OK)))
            response_queues[response_queue_id].put((uid, ("", LitAPIStatus.FINISH_STREAMING)))
        except Exception as e:
            logger.exception(
                "LitAPI ran into an error while processing the streaming request uid=%s.\n"
                "Please check the error trace for more details.",
                uid,
            )
            response_queues[response_queue_id].put((uid, (pickle.dumps(e), LitAPIStatus.ERROR)))


def run_batched_streaming_loop(
    lit_api: LitAPI,
    lit_spec: LitSpec,
    request_queue: Queue,
    response_queues: List[Queue],
    max_batch_size: int,
    batch_timeout: float,
):
    while True:
        batches, timed_out_uids = collate_requests(
            lit_api,
            request_queue,
            max_batch_size,
            batch_timeout,
        )
        for response_queue_id, uid in timed_out_uids:
            logger.error(
                f"Request {uid} was waiting in the queue for too long ({lit_api.request_timeout} seconds) and "
                "has been timed out. "
                "You can adjust the timeout by providing the `timeout` argument to LitServe(..., timeout=30)."
            )
            response_queues[response_queue_id].put((uid, (HTTPException(504, "Request timed out"), LitAPIStatus.ERROR)))

        if not batches:
            continue
        response_queue_ids, uids, inputs = zip(*batches)
        try:
            contexts = [{}] * len(inputs)
            if hasattr(lit_spec, "populate_context"):
                for input, context in zip(inputs, contexts):
                    lit_spec.populate_context(context, input)

            x = [
                _inject_context(
                    context,
                    lit_api.decode_request,
                    input,
                )
                for input, context in zip(inputs, contexts)
            ]
            x = lit_api.batch(x)
            y_iter = _inject_context(contexts, lit_api.predict, x)
            unbatched_iter = lit_api.unbatch(y_iter)
            y_enc_iter = _inject_context(contexts, lit_api.encode_response, unbatched_iter)

            # y_enc_iter -> [[response-1, response-2], [response-1, response-2]]
            for y_batch in y_enc_iter:
                for response_queue_id, y_enc, uid in zip(response_queue_ids, y_batch, uids):
                    y_enc = lit_api.format_encoded_response(y_enc)
                    response_queues[response_queue_id].put((uid, (y_enc, LitAPIStatus.OK)))

            for response_queue_id, uid in zip(response_queue_ids, uids):
                response_queues[response_queue_id].put((uid, ("", LitAPIStatus.FINISH_STREAMING)))

        except Exception as e:
            logger.exception(
                "LitAPI ran into an error while processing the streaming batched request.\n"
                "Please check the error trace for more details."
            )
            err_pkl = pickle.dumps(e)
            response_queues[response_queue_id].put((uid, (err_pkl, LitAPIStatus.ERROR)))


def inference_worker(
    lit_api: LitAPI,
    lit_spec: Optional[LitSpec],
    device: str,
    worker_id: int,
    request_queue: Queue,
    response_queues: List[Queue],
    max_batch_size: int,
    batch_timeout: float,
    stream: bool,
    workers_setup_status: Dict[str, bool] = None,
):
    lit_api.setup(device)
    lit_api.device = device

    print(f"Setup complete for worker {worker_id}.")

    if workers_setup_status:
        workers_setup_status[worker_id] = True

    if lit_spec:
        logging.info(f"LitServe will use {lit_spec.__class__.__name__} spec")
    if stream:
        if max_batch_size > 1:
            run_batched_streaming_loop(lit_api, lit_spec, request_queue, response_queues, max_batch_size, batch_timeout)
        else:
            run_streaming_loop(lit_api, lit_spec, request_queue, response_queues)
        return

    if max_batch_size > 1:
        run_batched_loop(lit_api, lit_spec, request_queue, response_queues, max_batch_size, batch_timeout)
    else:
        run_single_loop(
            lit_api,
            lit_spec,
            request_queue,
            response_queues,
        )


def no_auth():
    pass


def api_key_auth(x_api_key: str = Depends(APIKeyHeader(name="X-API-Key"))):
    if x_api_key != LIT_SERVER_API_KEY:
        raise HTTPException(
            status_code=401, detail="Invalid API Key. Check that you are passing a correct 'X-API-Key' in your header."
        )


async def response_queue_to_buffer(
    response_queue: mp.Queue,
    buffer: Dict[str, Union[Tuple[deque, asyncio.Event], asyncio.Event]],
    stream: bool,
    response_executor: ThreadPoolExecutor,
):
    loop = asyncio.get_running_loop()
    if stream:
        while True:
            try:
                uid, payload = await loop.run_in_executor(response_executor, response_queue.get)
            except Empty:
                await asyncio.sleep(0.0001)
                continue
            q, event = buffer[uid]
            q.append(payload)
            event.set()

    else:
        while True:
            uid, payload = await loop.run_in_executor(response_executor, response_queue.get)
            event = buffer.pop(uid)
            buffer[uid] = payload
            event.set()


class LitServer:
    def __init__(
        self,
        lit_api: LitAPI,
        accelerator: str = "auto",
        devices: Union[str, int] = "auto",
        workers_per_device: int = 1,
        timeout: Union[float, bool] = 30,
        max_batch_size: int = 1,
        batch_timeout: float = 0.0,
        api_path: str = "/predict",
        stream: bool = False,
        spec: Optional[LitSpec] = None,
        max_payload_size=None,
    ):
        if batch_timeout > timeout and timeout not in (False, -1):
            raise ValueError("batch_timeout must be less than timeout")
        if max_batch_size <= 0:
            raise ValueError("max_batch_size must be greater than 0")
        if isinstance(spec, OpenAISpec):
            stream = True

        if not api_path.startswith("/"):
            raise ValueError(
                "api_path must start with '/'. "
                "Please provide a valid api path like '/predict', '/classify', or '/v1/predict'"
            )

        # Check if the batch and unbatch methods are overridden in the lit_api instance
        batch_overridden = lit_api.batch.__code__ is not LitAPI.batch.__code__
        unbatch_overridden = lit_api.unbatch.__code__ is not LitAPI.unbatch.__code__

        if batch_overridden and unbatch_overridden and max_batch_size == 1:
            warnings.warn(
                "The LitServer has both batch and unbatch methods implemented, "
                "but the max_batch_size parameter was not set."
            )

        self.api_path = api_path
        lit_api.stream = stream
        lit_api.request_timeout = timeout
        lit_api.sanitize(max_batch_size, spec=spec)
        self.app = FastAPI(lifespan=self.lifespan)
        self.app.response_queue_id = None
        self.response_queue_id = None
        self.response_buffer = {}
        # gzip does not play nicely with streaming, see https://github.com/tiangolo/fastapi/discussions/8448
        if not stream:
            self.app.add_middleware(GZipMiddleware, minimum_size=1000)
        if max_payload_size is not None:
            self.app.add_middleware(MaxSizeMiddleware, max_size=max_payload_size)
        self.lit_api = lit_api
        self.lit_spec = spec
        self.workers_per_device = workers_per_device
        self.max_batch_size = max_batch_size
        self.timeout = timeout
        self.batch_timeout = batch_timeout
        self.stream = stream
        self._connector = _Connector(accelerator=accelerator, devices=devices)

        specs = spec if spec is not None else []
        self._specs = specs if isinstance(specs, Sequence) else [specs]

        decode_request_signature = inspect.signature(lit_api.decode_request)
        encode_response_signature = inspect.signature(lit_api.encode_response)

        self.request_type = decode_request_signature.parameters["request"].annotation
        if self.request_type == decode_request_signature.empty:
            self.request_type = Request

        self.response_type = encode_response_signature.return_annotation
        if self.response_type == encode_response_signature.empty:
            self.response_type = Response

        accelerator = self._connector.accelerator
        devices = self._connector.devices
        if accelerator == "cpu":
            self.devices = [accelerator]
        elif accelerator in ["cuda", "mps"]:
            device_list = devices
            if isinstance(devices, int):
                device_list = range(devices)
            self.devices = [self.device_identifiers(accelerator, device) for device in device_list]

        self.workers = self.devices * self.workers_per_device
        self.setup_server()

    def launch_inference_worker(self, num_uvicorn_servers: int):
        manager = mp.Manager()
        self.workers_setup_status = manager.dict()
        self.request_queue = manager.Queue()

        self.response_queues = []
        for _ in range(num_uvicorn_servers):
            response_queue = manager.Queue()
            self.response_queues.append(response_queue)

        for spec in self._specs:
            # Objects of Server class are referenced (not copied)
            logging.debug(f"shallow copy for Server is created for for spec {spec}")
            server_copy = copy.copy(self)
            del server_copy.app
            try:
                spec.setup(server_copy)
            except Exception as e:
                raise e

        process_list = []
        for worker_id, device in enumerate(self.devices * self.workers_per_device):
            if len(device) == 1:
                device = device[0]

            self.workers_setup_status[worker_id] = False

            ctx = mp.get_context("spawn")
            process = ctx.Process(
                target=inference_worker,
                args=(
                    self.lit_api,
                    self.lit_spec,
                    device,
                    worker_id,
                    self.request_queue,
                    self.response_queues,
                    self.max_batch_size,
                    self.batch_timeout,
                    self.stream,
                    self.workers_setup_status,
                ),
            )
            process.start()
            process_list.append(process)
        return manager, process_list

    @asynccontextmanager
    async def lifespan(self, app: FastAPI):
        loop = asyncio.get_running_loop()

        if not hasattr(self, "response_queues") or not self.response_queues:
            raise RuntimeError(
                "Response queues have not been initialized. "
                "Please make sure to call the 'launch_inference_worker' method of "
                "the LitServer class to initialize the response queues."
            )

        response_queue = self.response_queues[app.response_queue_id]
        response_executor = ThreadPoolExecutor(max_workers=len(self.devices * self.workers_per_device))
        future = response_queue_to_buffer(response_queue, self.response_buffer, self.stream, response_executor)
        task = loop.create_task(future)

        yield

        task.cancel()
        logger.debug("Shutting down response queue to buffer task")

    def device_identifiers(self, accelerator, device):
        if isinstance(device, Sequence):
            return [f"{accelerator}:{el}" for el in device]
        return [f"{accelerator}:{device}"]

    async def data_streamer(self, q: deque, data_available: asyncio.Event, send_status: bool = False):
        while True:
            await data_available.wait()
            while len(q) > 0:
                data, status = q.popleft()
                if status == LitAPIStatus.FINISH_STREAMING:
                    return

                if status == LitAPIStatus.ERROR:
                    logger.error(
                        "Error occurred while streaming outputs from the inference worker. "
                        "Please check the above traceback."
                    )
                    if send_status:
                        yield data, status
                    return
                if send_status:
                    yield data, status
                else:
                    yield data
            data_available.clear()

    def setup_server(self):
        workers_ready = False

        @self.app.get("/", dependencies=[Depends(self.setup_auth())])
        async def index(request: Request) -> Response:
            return Response(content="litserve running")

        @self.app.get("/health", dependencies=[Depends(self.setup_auth())])
        async def health(request: Request) -> Response:
            nonlocal workers_ready
            if not workers_ready:
                workers_ready = all(self.workers_setup_status.values())

            if workers_ready:
                return Response(content="ok", status_code=200)

            return Response(content="not ready", status_code=503)

        async def predict(request: self.request_type, background_tasks: BackgroundTasks) -> self.response_type:
            response_queue_id = self.app.response_queue_id
            uid = uuid.uuid4()
            event = asyncio.Event()
            self.response_buffer[uid] = event
            logger.info(f"Received request uid={uid}")

            payload = request
            if self.request_type == Request:
                if request.headers["Content-Type"] == "application/x-www-form-urlencoded" or request.headers[
                    "Content-Type"
                ].startswith("multipart/form-data"):
                    payload = await request.form()
                else:
                    payload = await request.json()

            self.request_queue.put_nowait((response_queue_id, uid, time.monotonic(), payload))

            await event.wait()
            response, status = self.response_buffer.pop(uid)

            if status == LitAPIStatus.ERROR:
                load_and_raise(response)
            return response

        async def stream_predict(request: self.request_type, background_tasks: BackgroundTasks) -> self.response_type:
            response_queue_id = self.app.response_queue_id
            uid = uuid.uuid4()
            event = asyncio.Event()
            q = deque()
            self.response_buffer[uid] = (q, event)
            logger.debug(f"Received request uid={uid}")

            payload = request
            if self.request_type == Request:
                payload = await request.json()
            self.request_queue.put((response_queue_id, uid, time.monotonic(), payload))

            return StreamingResponse(self.data_streamer(q, data_available=event))

        if not self._specs:
            stream = self.lit_api.stream
            # In the future we might want to differentiate endpoints for streaming vs non-streaming
            # For now we allow either one or the other
            endpoint = self.api_path
            methods = ["POST"]
            self.app.add_api_route(
                endpoint,
                stream_predict if stream else predict,
                methods=methods,
                dependencies=[Depends(self.setup_auth())],
            )

        for spec in self._specs:
            spec: LitSpec
            # TODO check that path is not clashing
            for path, endpoint, methods in spec.endpoints:
                self.app.add_api_route(
                    path, endpoint=endpoint, methods=methods, dependencies=[Depends(self.setup_auth())]
                )

    def generate_client_file(self):
        src_path = os.path.join(os.path.dirname(__file__), "python_client.py")
        dest_path = os.path.join(os.getcwd(), "client.py")

        if os.path.exists(dest_path):
            return

        # Copy the file to the destination directory
        try:
            shutil.copy(src_path, dest_path)
            print(f"File '{src_path}' copied to '{dest_path}'")
        except Exception as e:
            print(f"Error copying file: {e}")

    def run(
        self,
        port: Union[str, int] = 8000,
        num_api_servers: Optional[int] = None,
        log_level: str = "info",
        generate_client_file: bool = True,
        api_server_worker_type: Optional[str] = None,
        **kwargs,
    ):
        if generate_client_file:
            self.generate_client_file()

        port_msg = f"port must be a value from 1024 to 65535 but got {port}"
        try:
            port = int(port)
        except ValueError:
            raise ValueError(port_msg)

        if not (1024 <= port <= 65535):
            raise ValueError(port_msg)

        config = uvicorn.Config(app=self.app, host="0.0.0.0", port=port, log_level=log_level, **kwargs)
        sockets = [config.bind_socket()]

        if num_api_servers is None:
            num_api_servers = len(self.workers)

        manager, litserve_workers = self.launch_inference_worker(num_api_servers)

        if sys.platform == "win32":
            api_server_worker_type = "thread"
        elif api_server_worker_type is None:
            api_server_worker_type = "process"

        try:
<<<<<<< HEAD
            servers = self._start_server(port, num_api_servers, log_level, sockets, api_server_worker_type)
=======
            servers = self._start_server(port, num_uvicorn_servers, log_level, sockets, uvicorn_worker_type, **kwargs)
>>>>>>> 99b9dd7e
            for s in servers:
                s.join()
        finally:
            print("Shutting down LitServe")
            for w in litserve_workers:
                w.terminate()
                w.join()
            manager.shutdown()

    def _start_server(self, port, num_uvicorn_servers, log_level, sockets, uvicorn_worker_type, **kwargs):
        servers = []
        for response_queue_id in range(num_uvicorn_servers):
            self.app.response_queue_id = response_queue_id
            if self.lit_spec:
                self.lit_spec.response_queue_id = response_queue_id
            app = copy.copy(self.app)

            config = uvicorn.Config(app=app, host="0.0.0.0", port=port, log_level=log_level, **kwargs)
            server = uvicorn.Server(config=config)
            if uvicorn_worker_type == "process":
                ctx = mp.get_context("fork")
                w = ctx.Process(target=server.run, args=(sockets,))
            elif uvicorn_worker_type == "thread":
                w = threading.Thread(target=server.run, args=(sockets,))
            else:
                raise ValueError("Invalid value for uvicorn_worker_type. Must be 'process' or 'thread'")
            w.start()
            servers.append(w)
        return servers

    def setup_auth(self):
        if hasattr(self.lit_api, "authorize") and callable(self.lit_api.authorize):
            return self.lit_api.authorize
        if LIT_SERVER_API_KEY:
            return api_key_auth
        return no_auth<|MERGE_RESOLUTION|>--- conflicted
+++ resolved
@@ -718,11 +718,7 @@
             api_server_worker_type = "process"
 
         try:
-<<<<<<< HEAD
-            servers = self._start_server(port, num_api_servers, log_level, sockets, api_server_worker_type)
-=======
-            servers = self._start_server(port, num_uvicorn_servers, log_level, sockets, uvicorn_worker_type, **kwargs)
->>>>>>> 99b9dd7e
+            servers = self._start_server(port, num_api_servers, log_level, sockets, api_server_worker_type, **kwargs)
             for s in servers:
                 s.join()
         finally:
