--- conflicted
+++ resolved
@@ -188,7 +188,6 @@
                 pipe_s.send((err, LitAPIStatus.ERROR))
 
 
-<<<<<<< HEAD
 def inference_worker(
     lit_api: LitAPI,
     lit_spec: LitSpec,
@@ -201,15 +200,13 @@
     stream,
 ):
     lit_api.setup(device)
+    logging.info(f"setup complete for worker {worker_id}")
+    print(f"Setup complete for worker {worker_id}.")
     if lit_spec:
         logging.info(f"LitServe will use {lit_spec.__class__.__name__} spec")
         lit_spec._lit_api = lit_api
         lit_api = lit_spec
-=======
-def inference_worker(lit_api, device, worker_id, request_queue, request_buffer, max_batch_size, batch_timeout, stream):
-    lit_api.setup(device=device)
-    logging.info(f"setup complete for worker_id={worker_id}")
->>>>>>> b829ed13
+
     if stream:
         if max_batch_size > 1:
             run_batched_streaming_loop(lit_api, request_queue, request_buffer, max_batch_size, batch_timeout)
