# Copyright The Lightning AI team.
#
# Licensed under the Apache License, Version 2.0 (the "License");
# you may not use this file except in compliance with the License.
# You may obtain a copy of the License at
#
#     http://www.apache.org/licenses/LICENSE-2.0
#
# Unless required by applicable law or agreed to in writing, software
# distributed under the License is distributed on an "AS IS" BASIS,
# WITHOUT WARRANTIES OR CONDITIONS OF ANY KIND, either express or implied.
# See the License for the specific language governing permissions and
# limitations under the License.
import asyncio
import copy
import inspect
import logging
import multiprocessing as mp
import os
import shutil
import sys
import threading
import time
import uuid
import warnings
from collections import deque
from concurrent.futures import ThreadPoolExecutor
from contextlib import asynccontextmanager
<<<<<<< HEAD
from queue import Empty, Queue
from typing import Callable, Dict, List, Optional, Sequence, Tuple, Union
=======
from queue import Empty
from typing import Dict, Optional, Sequence, Tuple, Union
>>>>>>> 15e5f3df

import uvicorn
from fastapi import BackgroundTasks, Depends, FastAPI, HTTPException, Request, Response
from fastapi.responses import StreamingResponse
from fastapi.security import APIKeyHeader
from starlette.formparsers import MultiPartParser
from starlette.middleware.gzip import GZipMiddleware

from litserve import LitAPI
from litserve.connector import _Connector
from litserve.loops import inference_worker
from litserve.specs import OpenAISpec
from litserve.specs.base import LitSpec
from litserve.utils import LitAPIStatus, MaxSizeMiddleware, load_and_raise

mp.allow_connection_pickling()

try:
    import uvloop

    asyncio.set_event_loop_policy(uvloop.EventLoopPolicy())

except ImportError:
    print("uvloop is not installed. Falling back to the default asyncio event loop.")

logger = logging.getLogger(__name__)

# if defined, it will require clients to auth with X-API-Key in the header
LIT_SERVER_API_KEY = os.environ.get("LIT_SERVER_API_KEY")

# timeout when we need to poll or wait indefinitely for a result in a loop.
LONG_TIMEOUT = 100

# FastAPI writes form files to disk over 1MB by default, which prevents serialization by multiprocessing
MultiPartParser.max_file_size = sys.maxsize


def no_auth():
    pass


def api_key_auth(x_api_key: str = Depends(APIKeyHeader(name="X-API-Key"))):
    if x_api_key != LIT_SERVER_API_KEY:
        raise HTTPException(
            status_code=401, detail="Invalid API Key. Check that you are passing a correct 'X-API-Key' in your header."
        )


async def response_queue_to_buffer(
    response_queue: mp.Queue,
    response_buffer: Dict[str, Union[Tuple[deque, asyncio.Event], asyncio.Event]],
    stream: bool,
    threadpool: ThreadPoolExecutor,
):
    loop = asyncio.get_running_loop()
    if stream:
        while True:
            try:
                uid, response = await loop.run_in_executor(threadpool, response_queue.get)
            except Empty:
                await asyncio.sleep(0.0001)
                continue
            stream_response_buffer, event = response_buffer[uid]
            stream_response_buffer.append(response)
            event.set()

    else:
        while True:
            uid, response = await loop.run_in_executor(threadpool, response_queue.get)
            event = response_buffer.pop(uid)
            response_buffer[uid] = response
            event.set()


class LitServer:
    def __init__(
        self,
        lit_api: LitAPI,
        accelerator: str = "auto",
        devices: Union[str, int] = "auto",
        workers_per_device: int = 1,
        timeout: Union[float, bool] = 30,
        max_batch_size: int = 1,
        batch_timeout: float = 0.0,
        api_path: str = "/predict",
        stream: bool = False,
        spec: Optional[LitSpec] = None,
        max_payload_size=None,
        middlewares: Optional[list[tuple[Callable, dict]]] = None,
    ):
        if batch_timeout > timeout and timeout not in (False, -1):
            raise ValueError("batch_timeout must be less than timeout")
        if max_batch_size <= 0:
            raise ValueError("max_batch_size must be greater than 0")
        if isinstance(spec, OpenAISpec):
            stream = True
        if middlewares is None:
            middlewares = []

        if not api_path.startswith("/"):
            raise ValueError(
                "api_path must start with '/'. "
                "Please provide a valid api path like '/predict', '/classify', or '/v1/predict'"
            )

        # Check if the batch and unbatch methods are overridden in the lit_api instance
        batch_overridden = lit_api.batch.__code__ is not LitAPI.batch.__code__
        unbatch_overridden = lit_api.unbatch.__code__ is not LitAPI.unbatch.__code__

        if batch_overridden and unbatch_overridden and max_batch_size == 1:
            warnings.warn(
                "The LitServer has both batch and unbatch methods implemented, "
                "but the max_batch_size parameter was not set."
            )

        self.api_path = api_path
        lit_api.stream = stream
        lit_api.request_timeout = timeout
        lit_api._sanitize(max_batch_size, spec=spec)
        self.app = FastAPI(lifespan=self.lifespan)
        self.app.response_queue_id = None
        self.response_queue_id = None
        self.response_buffer = {}
        # gzip does not play nicely with streaming, see https://github.com/tiangolo/fastapi/discussions/8448
        if not stream:
            middlewares.append((GZipMiddleware, {"minimum_size": 1000}))
        if max_payload_size is not None:
            middlewares.append((MaxSizeMiddleware, {"max_size": max_payload_size}))
        self.middlewares = middlewares
        self.lit_api = lit_api
        self.lit_spec = spec
        self.workers_per_device = workers_per_device
        self.max_batch_size = max_batch_size
        self.batch_timeout = batch_timeout
        self.stream = stream
        self.max_payload_size = max_payload_size
        self._connector = _Connector(accelerator=accelerator, devices=devices)

        specs = spec if spec is not None else []
        self._specs = specs if isinstance(specs, Sequence) else [specs]

        decode_request_signature = inspect.signature(lit_api.decode_request)
        encode_response_signature = inspect.signature(lit_api.encode_response)

        self.request_type = decode_request_signature.parameters["request"].annotation
        if self.request_type == decode_request_signature.empty:
            self.request_type = Request

        self.response_type = encode_response_signature.return_annotation
        if self.response_type == encode_response_signature.empty:
            self.response_type = Response

        accelerator = self._connector.accelerator
        devices = self._connector.devices
        if accelerator == "cpu":
            self.devices = [accelerator]
        elif accelerator in ["cuda", "mps"]:
            device_list = devices
            if isinstance(devices, int):
                device_list = range(devices)
            self.devices = [self.device_identifiers(accelerator, device) for device in device_list]

        self.workers = self.devices * self.workers_per_device
        self.setup_server()

    def launch_inference_worker(self, num_uvicorn_servers: int):
        manager = mp.Manager()
        self.workers_setup_status = manager.dict()
        self.request_queue = manager.Queue()

        self.response_queues = []
        for _ in range(num_uvicorn_servers):
            response_queue = manager.Queue()
            self.response_queues.append(response_queue)

        for spec in self._specs:
            # Objects of Server class are referenced (not copied)
            logging.debug(f"shallow copy for Server is created for for spec {spec}")
            server_copy = copy.copy(self)
            del server_copy.app
            try:
                spec.setup(server_copy)
            except Exception as e:
                raise e

        process_list = []
        for worker_id, device in enumerate(self.devices * self.workers_per_device):
            if len(device) == 1:
                device = device[0]

            self.workers_setup_status[worker_id] = False

            ctx = mp.get_context("spawn")
            process = ctx.Process(
                target=inference_worker,
                args=(
                    self.lit_api,
                    self.lit_spec,
                    device,
                    worker_id,
                    self.request_queue,
                    self.response_queues,
                    self.max_batch_size,
                    self.batch_timeout,
                    self.stream,
                    self.workers_setup_status,
                ),
            )
            process.start()
            process_list.append(process)
        return manager, process_list

    @asynccontextmanager
    async def lifespan(self, app: FastAPI):
        loop = asyncio.get_running_loop()

        if not hasattr(self, "response_queues") or not self.response_queues:
            raise RuntimeError(
                "Response queues have not been initialized. "
                "Please make sure to call the 'launch_inference_worker' method of "
                "the LitServer class to initialize the response queues."
            )

        response_queue = self.response_queues[app.response_queue_id]
        response_executor = ThreadPoolExecutor(max_workers=len(self.devices * self.workers_per_device))
        future = response_queue_to_buffer(response_queue, self.response_buffer, self.stream, response_executor)
        task = loop.create_task(future)

        yield

        task.cancel()
        logger.debug("Shutting down response queue to buffer task")

    def device_identifiers(self, accelerator, device):
        if isinstance(device, Sequence):
            return [f"{accelerator}:{el}" for el in device]
        return [f"{accelerator}:{device}"]

    async def data_streamer(self, q: deque, data_available: asyncio.Event, send_status: bool = False):
        while True:
            await data_available.wait()
            while len(q) > 0:
                data, status = q.popleft()
                if status == LitAPIStatus.FINISH_STREAMING:
                    return

                if status == LitAPIStatus.ERROR:
                    logger.error(
                        "Error occurred while streaming outputs from the inference worker. "
                        "Please check the above traceback."
                    )
                    if send_status:
                        yield data, status
                    return
                if send_status:
                    yield data, status
                else:
                    yield data
            data_available.clear()

    def setup_server(self):
        workers_ready = False

        @self.app.get("/", dependencies=[Depends(self.setup_auth())])
        async def index(request: Request) -> Response:
            return Response(content="litserve running")

        @self.app.get("/health", dependencies=[Depends(self.setup_auth())])
        async def health(request: Request) -> Response:
            nonlocal workers_ready
            if not workers_ready:
                workers_ready = all(self.workers_setup_status.values())

            if workers_ready:
                return Response(content="ok", status_code=200)

            return Response(content="not ready", status_code=503)

        async def predict(request: self.request_type, background_tasks: BackgroundTasks) -> self.response_type:
            response_queue_id = self.app.response_queue_id
            uid = uuid.uuid4()
            event = asyncio.Event()
            self.response_buffer[uid] = event
            logger.info(f"Received request uid={uid}")

            payload = request
            if self.request_type == Request:
                if request.headers["Content-Type"] == "application/x-www-form-urlencoded" or request.headers[
                    "Content-Type"
                ].startswith("multipart/form-data"):
                    payload = await request.form()
                else:
                    payload = await request.json()

            self.request_queue.put_nowait((response_queue_id, uid, time.monotonic(), payload))

            await event.wait()
            response, status = self.response_buffer.pop(uid)

            if status == LitAPIStatus.ERROR:
                load_and_raise(response)
            return response

        async def stream_predict(request: self.request_type, background_tasks: BackgroundTasks) -> self.response_type:
            response_queue_id = self.app.response_queue_id
            uid = uuid.uuid4()
            event = asyncio.Event()
            q = deque()
            self.response_buffer[uid] = (q, event)
            logger.debug(f"Received request uid={uid}")

            payload = request
            if self.request_type == Request:
                payload = await request.json()
            self.request_queue.put((response_queue_id, uid, time.monotonic(), payload))

            return StreamingResponse(self.data_streamer(q, data_available=event))

        if not self._specs:
            stream = self.lit_api.stream
            # In the future we might want to differentiate endpoints for streaming vs non-streaming
            # For now we allow either one or the other
            endpoint = self.api_path
            methods = ["POST"]
            self.app.add_api_route(
                endpoint,
                stream_predict if stream else predict,
                methods=methods,
                dependencies=[Depends(self.setup_auth())],
            )

        for spec in self._specs:
            spec: LitSpec
            # TODO check that path is not clashing
            for path, endpoint, methods in spec.endpoints:
                self.app.add_api_route(
                    path, endpoint=endpoint, methods=methods, dependencies=[Depends(self.setup_auth())]
                )

        for middleware, kwargs in self.middlewares:
            self.app.add_middleware(middleware, **kwargs)

    @staticmethod
    def generate_client_file():
        src_path = os.path.join(os.path.dirname(__file__), "python_client.py")
        dest_path = os.path.join(os.getcwd(), "client.py")

        if os.path.exists(dest_path):
            return

        # Copy the file to the destination directory
        try:
            shutil.copy(src_path, dest_path)
            print(f"File '{src_path}' copied to '{dest_path}'")
        except Exception as e:
            print(f"Error copying file: {e}")

    def run(
        self,
        port: Union[str, int] = 8000,
        num_api_servers: Optional[int] = None,
        log_level: str = "info",
        generate_client_file: bool = True,
        api_server_worker_type: Optional[str] = None,
        **kwargs,
    ):
        if generate_client_file:
            self.generate_client_file()

        port_msg = f"port must be a value from 1024 to 65535 but got {port}"
        try:
            port = int(port)
        except ValueError:
            raise ValueError(port_msg)

        if not (1024 <= port <= 65535):
            raise ValueError(port_msg)

        config = uvicorn.Config(app=self.app, host="0.0.0.0", port=port, log_level=log_level, **kwargs)
        sockets = [config.bind_socket()]

        if num_api_servers is None:
            num_api_servers = len(self.workers)

        manager, litserve_workers = self.launch_inference_worker(num_api_servers)

        if sys.platform == "win32":
            api_server_worker_type = "thread"
        elif api_server_worker_type is None:
            api_server_worker_type = "process"

        try:
            servers = self._start_server(port, num_api_servers, log_level, sockets, api_server_worker_type, **kwargs)
            print(f"Swagger UI is available at http://0.0.0.0:{port}/docs")
            for s in servers:
                s.join()
        finally:
            print("Shutting down LitServe")
            for w in litserve_workers:
                w.terminate()
                w.join()
            manager.shutdown()

    def _start_server(self, port, num_uvicorn_servers, log_level, sockets, uvicorn_worker_type, **kwargs):
        servers = []
        for response_queue_id in range(num_uvicorn_servers):
            self.app.response_queue_id = response_queue_id
            if self.lit_spec:
                self.lit_spec.response_queue_id = response_queue_id
            app = copy.copy(self.app)

            config = uvicorn.Config(app=app, host="0.0.0.0", port=port, log_level=log_level, **kwargs)
            server = uvicorn.Server(config=config)
            if uvicorn_worker_type == "process":
                ctx = mp.get_context("fork")
                w = ctx.Process(target=server.run, args=(sockets,))
            elif uvicorn_worker_type == "thread":
                w = threading.Thread(target=server.run, args=(sockets,))
            else:
                raise ValueError("Invalid value for uvicorn_worker_type. Must be 'process' or 'thread'")
            w.start()
            servers.append(w)
        return servers

    def setup_auth(self):
        if hasattr(self.lit_api, "authorize") and callable(self.lit_api.authorize):
            return self.lit_api.authorize
        if LIT_SERVER_API_KEY:
            return api_key_auth
        return no_auth<|MERGE_RESOLUTION|>--- conflicted
+++ resolved
@@ -26,13 +26,8 @@
 from collections import deque
 from concurrent.futures import ThreadPoolExecutor
 from contextlib import asynccontextmanager
-<<<<<<< HEAD
-from queue import Empty, Queue
-from typing import Callable, Dict, List, Optional, Sequence, Tuple, Union
-=======
 from queue import Empty
-from typing import Dict, Optional, Sequence, Tuple, Union
->>>>>>> 15e5f3df
+from typing import Callable, Dict, Optional, Sequence, Tuple, Union
 
 import uvicorn
 from fastapi import BackgroundTasks, Depends, FastAPI, HTTPException, Request, Response
