# Copyright The Lightning AI team.
#
# Licensed under the Apache License, Version 2.0 (the "License");
# you may not use this file except in compliance with the License.
# You may obtain a copy of the License at
#
#     http://www.apache.org/licenses/LICENSE-2.0
#
# Unless required by applicable law or agreed to in writing, software
# distributed under the License is distributed on an "AS IS" BASIS,
# WITHOUT WARRANTIES OR CONDITIONS OF ANY KIND, either express or implied.
# See the License for the specific language governing permissions and
# limitations under the License.
import asyncio
import contextlib
import copy
import logging
import pickle
from contextlib import asynccontextmanager
import inspect
import multiprocessing as mp
from multiprocessing import Manager, Queue, Pipe
from queue import Empty
import uvicorn
import time
import os
import shutil
from typing import Sequence, Optional, Union
import uuid

from fastapi import FastAPI, Depends, HTTPException, BackgroundTasks, Request, Response
from fastapi.security import APIKeyHeader
import sys

from fastapi.responses import StreamingResponse

from litserve import LitAPI
from litserve.connector import _Connector
from litserve.specs.base import LitSpec
from litserve.utils import wait_for_queue_timeout, LitAPIStatus, load_and_raise

logger = logging.getLogger(__name__)

# if defined, it will require clients to auth with X-API-Key in the header
LIT_SERVER_API_KEY = os.environ.get("LIT_SERVER_API_KEY")

# timeout when we need to poll or wait indefinitely for a result in a loop.
LONG_TIMEOUT = 100


def get_batch_from_uid(uids, lit_api, request_buffer):
    batches = []
    for uid in uids:
        try:
            x_enc, pipe_s = request_buffer.pop(uid)
        except KeyError:
            continue
        batches.append((x_enc, pipe_s))
    return batches


def collate_requests(lit_api, request_queue: Queue, request_buffer, max_batch_size, batch_timeout):
    uids = []
    entered_at = time.time()
    while (batch_timeout - (time.time() - entered_at) > 0) and len(uids) < max_batch_size:
        try:
            uid = request_queue.get(timeout=0.001)
            uids.append(uid)
        except (Empty, ValueError):
            continue
    return get_batch_from_uid(uids, lit_api, request_buffer)


def run_batched_loop(lit_api, request_queue: Queue, request_buffer, max_batch_size, batch_timeout):
    while True:
        batches = collate_requests(
            lit_api,
            request_queue,
            request_buffer,
            max_batch_size,
            batch_timeout,
        )
        if not batches:
            continue

        logger.debug(f"{len(batches)} batched requests received")
        inputs, pipes = zip(*batches)

        try:
            x = [lit_api.decode_request(input) for input in inputs]
            x = lit_api.batch(x)
            y = lit_api.predict(x)
            outputs = lit_api.unbatch(y)
            for y, pipe_s in zip(outputs, pipes):
                y_enc = lit_api.encode_response(y)

                with contextlib.suppress(BrokenPipeError):
                    pipe_s.send((y_enc, LitAPIStatus.OK))
        except Exception as e:
            logger.exception(
                "LitAPI ran into an error while processing the batched request.\n"
                "Please check the error trace for more details."
            )
            err_pkl = pickle.dumps(e)
            with contextlib.suppress(BrokenPipeError):
                for pipe_s in pipes:
                    pipe_s.send((err_pkl, LitAPIStatus.ERROR))


def run_single_loop(lit_api, request_queue: Queue, request_buffer):
    while True:
        try:
            uid = request_queue.get(timeout=1.0)
            try:
                x_enc, pipe_s = request_buffer.pop(uid)
            except KeyError:
                continue
        except (Empty, ValueError):
            continue
        try:
            x = lit_api.decode_request(x_enc)
            y = lit_api.predict(x)
            y_enc = lit_api.encode_response(y)

            with contextlib.suppress(BrokenPipeError):
                pipe_s.send((y_enc, LitAPIStatus.OK))
        except Exception as e:
            logger.exception(
                "LitAPI ran into an error while processing the request uid=%s.\n"
                "Please check the error trace for more details.",
                uid,
            )
            with contextlib.suppress(BrokenPipeError):
                pipe_s.send((pickle.dumps(e), LitAPIStatus.ERROR))


def run_streaming_loop(lit_api: LitAPI, request_queue: Queue, request_buffer):
    while True:
        try:
            uid = request_queue.get(timeout=1.0)
            try:
                x_enc, pipe_s = request_buffer.pop(uid)
            except KeyError:
                continue
        except (Empty, ValueError):
            continue

        try:
            x = lit_api.decode_request(x_enc)
            y_gen = lit_api.predict(x)
            y_enc_gen = lit_api.encode_response(y_gen)
            for y_enc in y_enc_gen:
                with contextlib.suppress(BrokenPipeError):
                    y_enc = lit_api.format_encoded_response(y_enc)
                    pipe_s.send((y_enc, LitAPIStatus.OK))
            with contextlib.suppress(BrokenPipeError):
                pipe_s.send(("", LitAPIStatus.FINISH_STREAMING))
        except Exception as e:
            logger.exception(
                "LitAPI ran into an error while processing the streaming request uid=%s.\n"
                "Please check the error trace for more details.",
                uid,
            )
            with contextlib.suppress(BrokenPipeError):
                pipe_s.send((pickle.dumps(e), LitAPIStatus.ERROR))


def run_batched_streaming_loop(lit_api, request_queue: Queue, request_buffer, max_batch_size, batch_timeout):
    while True:
        batches = collate_requests(
            lit_api,
            request_queue,
            request_buffer,
            max_batch_size,
            batch_timeout,
        )
        if not batches:
            continue

        inputs, pipes = zip(*batches)

        try:
            x = [lit_api.decode_request(input) for input in inputs]
            x = lit_api.batch(x)
            y_iter = lit_api.predict(x)
            unbatched_iter = lit_api.unbatch(y_iter)
            y_enc_iter = lit_api.encode_response(unbatched_iter)

            # y_enc_iter -> [[response-1, response-2], [response-1, response-2]]
            for y_batch in y_enc_iter:
                for y_enc, pipe_s in zip(y_batch, pipes):
                    with contextlib.suppress(BrokenPipeError):
                        y_enc = lit_api.format_encoded_response(y_enc)
                        pipe_s.send((y_enc, LitAPIStatus.OK))

            with contextlib.suppress(BrokenPipeError):
                for pipe_s in pipes:
                    pipe_s.send(("", LitAPIStatus.FINISH_STREAMING))
        except Exception as e:
            logger.exception(
                "LitAPI ran into an error while processing the streaming batched request.\n"
                "Please check the error trace for more details."
            )
            err = pickle.dumps(e)
            for pipe_s in pipes:
                pipe_s.send((err, LitAPIStatus.ERROR))


<<<<<<< HEAD
def inference_worker(
    lit_api: LitAPI,
    lit_spec: LitSpec,
    device,
    worker_id,
    request_queue,
    request_buffer,
    max_batch_size,
    batch_timeout,
    stream,
):
    lit_api.setup(device)
    logging.info(f"setup complete for worker {worker_id}")
    print(f"Setup complete for worker {worker_id}.")
    if lit_spec:
        logging.info(f"LitServe will use {lit_spec.__class__.__name__} spec")
        lit_spec._lit_api = lit_api
        lit_api = lit_spec

=======
def inference_worker(lit_api, device, worker_id, request_queue, request_buffer, max_batch_size, batch_timeout, stream):
    lit_api.setup(device=device)
    print(f"setup complete for worker_id={worker_id}")
>>>>>>> a98caad5
    if stream:
        if max_batch_size > 1:
            run_batched_streaming_loop(lit_api, request_queue, request_buffer, max_batch_size, batch_timeout)
        else:
            run_streaming_loop(lit_api, request_queue, request_buffer)
        return

    if max_batch_size > 1:
        run_batched_loop(lit_api, request_queue, request_buffer, max_batch_size, batch_timeout)
    else:
        run_single_loop(
            lit_api,
            request_queue,
            request_buffer,
        )


def no_auth():
    pass


def api_key_auth(x_api_key: str = Depends(APIKeyHeader(name="X-API-Key"))):
    if x_api_key != LIT_SERVER_API_KEY:
        raise HTTPException(
            status_code=401, detail="Invalid API Key. Check that you are passing a correct 'X-API-Key' in your header."
        )


def setup_auth():
    if LIT_SERVER_API_KEY:
        return api_key_auth
    return no_auth


def cleanup(request_buffer, uid):
    logger.debug("Cleaning up request uid=%s", uid)
    with contextlib.suppress(KeyError):
        request_buffer.pop(uid)


class LitServer:
    def __init__(
        self,
        lit_api: LitAPI,
        accelerator: str = "auto",
        devices: Union[str, int] = "auto",
        workers_per_device: int = 1,
        timeout: Union[float, bool] = 30,
        max_batch_size: int = 1,
        batch_timeout: float = 0.0,
        stream: bool = False,
        spec: Optional[LitSpec] = None,
    ):
        if batch_timeout > timeout and timeout not in (False, -1):
            raise ValueError("batch_timeout must be less than timeout")
        if max_batch_size <= 0:
            raise ValueError("max_batch_size must be greater than 0")

        lit_api.stream = stream
        lit_api.sanitize(max_batch_size)
        self.app = FastAPI(lifespan=self.lifespan)
        self.lit_api = lit_api
        self.lit_spec = spec
        self.workers_per_device = workers_per_device
        self.max_batch_size = max_batch_size
        self.timeout = timeout
        self.batch_timeout = batch_timeout
        initial_pool_size = 100
        self.max_pool_size = 1000
        self.stream = stream
        self.pipe_pool = [Pipe() for _ in range(initial_pool_size)]
        self._connector = _Connector(accelerator=accelerator, devices=devices)

        # TODO: A better way to replace litapi with specs. This results in Pickle error
        # if spec:
        #     self.app.lit_api = spec
        specs = spec if spec is not None else []
        self._specs = specs if isinstance(specs, Sequence) else [specs]

        decode_request_signature = inspect.signature(lit_api.decode_request)
        encode_response_signature = inspect.signature(lit_api.encode_response)

        self.request_type = decode_request_signature.parameters["request"].annotation
        if self.request_type == decode_request_signature.empty:
            self.request_type = Request

        self.response_type = encode_response_signature.return_annotation
        if self.response_type == encode_response_signature.empty:
            self.response_type = Response

        accelerator = self._connector.accelerator
        devices = self._connector.devices
        if accelerator == "cpu":
            self.devices = [accelerator]
        elif accelerator in ["cuda", "mps"]:
            device_list = devices
            if isinstance(devices, int):
                device_list = range(devices)
            self.devices = [self.device_identifiers(accelerator, device) for device in device_list]

        # manager = Manager()
        # self.request_buffer = manager.dict()
        # self.request_queue = manager.Queue()
        self.setup_server()

    @asynccontextmanager
    async def lifespan(self, app: FastAPI):
        manager = Manager()
        self.request_buffer = manager.dict()
        self.request_queue = manager.Queue()

        try:
            pickle.dumps(self.lit_api)
            pickle.dumps(self.lit_spec)

        except (pickle.PickleError, AttributeError) as e:
            logging.error(
                "The LitAPI instance provided to LitServer cannot be moved to a worker because "
                "it cannot be pickled. Please ensure all heavy-weight operations, like model "
                "creation, are defined in LitAPI's setup method."
            )
            raise e

        process_list = []
        # NOTE: device: str | List[str], the latter in the case a model needs more than one device to run
        for worker_id, device in enumerate(self.devices * self.workers_per_device):
            if len(device) == 1:
                device = device[0]

            ctx = mp.get_context("spawn")
            process = ctx.Process(
                target=inference_worker,
                args=(
                    self.lit_api,
                    self.lit_spec,
                    device,
                    worker_id,
                    self.request_queue,
                    self.request_buffer,
                    self.max_batch_size,
                    self.batch_timeout,
                    self.stream,
                ),
                daemon=True,
            )
            process.start()
            process_list.append((process, worker_id))

        for spec in self._specs:
            # Objects of Server class are referenced (not copied)
            logging.debug(f"shallow copy for Server is created for for spec {spec}")
            server_copy = copy.copy(self)
            del server_copy.app
            spec.setup(server_copy)

        yield

        for process, worker_id in process_list:
            logging.info(f"terminating worker worker_id={worker_id}")
            process.terminate()

    def new_pipe(self):
        try:
            pipe_s, pipe_r = self.pipe_pool.pop()
        except IndexError:
            pipe_s, pipe_r = Pipe()
        return pipe_s, pipe_r

    def dispose_pipe(self, pipe_s, pipe_r):
        if len(self.pipe_pool) >= self.max_pool_size:
            return
        self.pipe_pool.append((pipe_s, pipe_r))

    def device_identifiers(self, accelerator, device):
        if isinstance(device, Sequence):
            return [f"{accelerator}:{el}" for el in device]
        return [f"{accelerator}:{device}"]

    def get_from_pipe(self, read):
        while True:
            if read.poll(LONG_TIMEOUT):
                return read.recv()

    async def data_reader(self, read):
        data_available = asyncio.Event()
        asyncio.get_event_loop().add_reader(read.fileno(), data_available.set)

        if not read.poll():
            await data_available.wait()
        data_available.clear()
        asyncio.get_event_loop().remove_reader(read.fileno())
        return read.recv()

    def cleanup_request(self, request_buffer, uid):
        with contextlib.suppress(KeyError):
            request_buffer.pop(uid)

    def setup_server(self):
        @self.app.get("/", dependencies=[Depends(setup_auth())])
        async def index(request: Request) -> Response:
            return Response(content="litserve running")

        async def predict(request: self.request_type, background_tasks: BackgroundTasks) -> self.response_type:
            uid = uuid.uuid4()
            logger.debug(f"Received request uid={uid}")

            read, write = self.new_pipe()

            if self.request_type == Request:
                if request.headers["Content-Type"] == "application/x-www-form-urlencoded" or request.headers[
                    "Content-Type"
                ].startswith("multipart/form-data"):
                    self.request_buffer[uid] = (await request.form(), write)
                else:
                    self.request_buffer[uid] = (await request.json(), write)
            else:
                self.request_buffer[uid] = (request, write)

            self.request_queue.put(uid)
            background_tasks.add_task(self.cleanup_request, self.request_buffer, uid)

            if sys.version_info[0] == 3 and sys.version_info[1] >= 8 and sys.platform.startswith("win"):
                data = await wait_for_queue_timeout(
                    asyncio.to_thread(self.get_from_pipe, read), self.timeout, uid, self.request_buffer
                )
            else:
                data = await wait_for_queue_timeout(self.data_reader(read), self.timeout, uid, self.request_buffer)
            self.dispose_pipe(read, write)

            response, status = data
            if status == LitAPIStatus.ERROR:
                load_and_raise(response)
            return response

        async def stream_predict(request: self.request_type, background_tasks: BackgroundTasks) -> self.response_type:
            uid = uuid.uuid4()
            logger.debug(f"Received request uid={uid}")

            read, write = self.new_pipe()

            if self.request_type == Request:
                self.request_buffer[uid] = (await request.json(), write)
            else:
                self.request_buffer[uid] = (request, write)

            self.request_queue.put(uid)
            background_tasks.add_task(cleanup, self.request_buffer, uid)

            async def stream_from_pipe():
                # this is a workaround for Windows since asyncio loop.add_reader is not supported.
                # https://docs.python.org/3/library/asyncio-platforms.html
                while True:
                    if read.poll(LONG_TIMEOUT):
                        response, status = read.recv()
                        if status == LitAPIStatus.FINISH_STREAMING:
                            return
                        elif status == LitAPIStatus.ERROR:
                            logger.error(
                                "Error occurred while streaming outputs from the inference worker. "
                                "Please check the above traceback."
                            )
                            return
                        yield response

                    await asyncio.sleep(0.0001)

            async def data_streamer():
                data_available = asyncio.Event()
                while True:
                    asyncio.get_event_loop().add_reader(read.fileno(), data_available.set)
                    if not read.poll():
                        await data_available.wait()
                        data_available.clear()
                        asyncio.get_event_loop().remove_reader(read.fileno())
                    if read.poll():
                        response, status = read.recv()
                        if status == LitAPIStatus.FINISH_STREAMING:
                            return
                        if status == LitAPIStatus.ERROR:
                            logger.error(
                                "Error occurred while streaming outputs from the inference worker. "
                                "Please check the above traceback."
                            )
                            return
                        yield response

            if sys.version_info[0] == 3 and sys.version_info[1] >= 8 and sys.platform.startswith("win"):
                return StreamingResponse(stream_from_pipe())

            return StreamingResponse(data_streamer())

<<<<<<< HEAD
        if not self._specs:
            stream = self.lit_api.stream
            # In the future we might want to differentiate endpoints for streaming vs non-streaming
            # For now we allow either one or the other
            endpoint = "/predict"
            methods = ["POST"]
            self.app.add_api_route(
                endpoint, stream_predict if stream else predict, methods=methods, dependencies=[Depends(setup_auth())]
            )

        for spec in self._specs:
            spec: LitSpec
            # TODO check that path is not clashing
            for path, endpoint, methods in spec.endpoints:
                self.app.add_api_route(path, endpoint=endpoint, methods=methods, dependencies=[Depends(setup_auth())])
=======
        fn = stream_predict if self.app.lit_api.stream else predict
        self.app.add_api_route("/predict", fn, methods=["post"], dependencies=[Depends(setup_auth())])
>>>>>>> a98caad5

    def generate_client_file(self):
        src_path = os.path.join(os.path.dirname(__file__), "python_client.py")
        dest_path = os.path.join(os.getcwd(), "client.py")

        if os.path.exists(dest_path):
            return

        # Copy the file to the destination directory
        try:
            shutil.copy(src_path, dest_path)
            print(f"File '{src_path}' copied to '{dest_path}'")
        except Exception as e:
            print(f"Error copying file: {e}")

    def run(self, port: Union[str, int] = 8000, log_level: str = "info", **kwargs):
        self.generate_client_file()

        port_msg = f"port must be a value from 1024 to 65535 but got {port}"
        try:
            port = int(port)
        except ValueError:
            raise ValueError(port_msg)

        if not (1024 <= port <= 65535):
            raise ValueError(port_msg)

        uvicorn.run(host="0.0.0.0", port=port, app=self.app, log_level=log_level, **kwargs)<|MERGE_RESOLUTION|>--- conflicted
+++ resolved
@@ -206,7 +206,6 @@
                 pipe_s.send((err, LitAPIStatus.ERROR))
 
 
-<<<<<<< HEAD
 def inference_worker(
     lit_api: LitAPI,
     lit_spec: LitSpec,
@@ -219,18 +218,11 @@
     stream,
 ):
     lit_api.setup(device)
-    logging.info(f"setup complete for worker {worker_id}")
-    print(f"Setup complete for worker {worker_id}.")
+    print(f"setup complete for worker {worker_id}")
     if lit_spec:
         logging.info(f"LitServe will use {lit_spec.__class__.__name__} spec")
         lit_spec._lit_api = lit_api
         lit_api = lit_spec
-
-=======
-def inference_worker(lit_api, device, worker_id, request_queue, request_buffer, max_batch_size, batch_timeout, stream):
-    lit_api.setup(device=device)
-    print(f"setup complete for worker_id={worker_id}")
->>>>>>> a98caad5
     if stream:
         if max_batch_size > 1:
             run_batched_streaming_loop(lit_api, request_queue, request_buffer, max_batch_size, batch_timeout)
@@ -522,7 +514,6 @@
 
             return StreamingResponse(data_streamer())
 
-<<<<<<< HEAD
         if not self._specs:
             stream = self.lit_api.stream
             # In the future we might want to differentiate endpoints for streaming vs non-streaming
@@ -538,10 +529,6 @@
             # TODO check that path is not clashing
             for path, endpoint, methods in spec.endpoints:
                 self.app.add_api_route(path, endpoint=endpoint, methods=methods, dependencies=[Depends(setup_auth())])
-=======
-        fn = stream_predict if self.app.lit_api.stream else predict
-        self.app.add_api_route("/predict", fn, methods=["post"], dependencies=[Depends(setup_auth())])
->>>>>>> a98caad5
 
     def generate_client_file(self):
         src_path = os.path.join(os.path.dirname(__file__), "python_client.py")
