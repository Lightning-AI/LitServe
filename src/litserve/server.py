--- conflicted
+++ resolved
@@ -15,10 +15,6 @@
 from fastapi.security import APIKeyHeader
 import sys
 from litserve import LitAPI
-<<<<<<< HEAD
-import logging
-=======
->>>>>>> 70d04f60
 
 # if defined, it will require clients to auth with X-API-Key in the header
 LIT_SERVER_API_KEY = os.environ.get("LIT_SERVER_API_KEY")
@@ -225,30 +221,17 @@
         @self.app.post("/predict", dependencies=[Depends(setup_auth())])
         async def predict(request: self.request_type, background_tasks: BackgroundTasks) -> self.response_type:
             uid = uuid.uuid4()
-            logging.info(f"new request: {uid}")
-
-<<<<<<< HEAD
-            pipe_s, pipe_r = self.new_pipe()
-=======
-            read, write = Pipe()
->>>>>>> 70d04f60
+
+            read, write = self.new_pipe()
 
             if self.request_type == Request:
                 self.app.request_buffer[uid] = (await request.json(), write)
             else:
                 self.app.request_buffer[uid] = (request, write)
 
-            self.app.request_queue.put_nowait(uid)
+            self.app.request_queue.put(uid)
             background_tasks.add_task(cleanup, self.app.request_buffer, uid)
 
-<<<<<<< HEAD
-            def get_from_pipe():
-                if pipe_r.poll(self.app.timeout):
-                    return pipe_r.recv()
-                return HTTPException(status_code=504, detail="Request timed out")
-
-            data = await asyncio.to_thread(get_from_pipe)
-=======
             async def event_wait(evt, timeout):
                 # suppress TimeoutError because we'll return False in case of timeout
                 with contextlib.suppress(asyncio.TimeoutError):
@@ -277,7 +260,6 @@
                 data = await asyncio.to_thread(get_from_pipe)
             else:
                 data = await data_reader()
->>>>>>> 70d04f60
 
             if type(data) == HTTPException:
                 raise data
