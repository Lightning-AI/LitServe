--- conflicted
+++ resolved
@@ -717,19 +717,8 @@
         elif uvicorn_worker_type is None:
             uvicorn_worker_type = "process"
 
-<<<<<<< HEAD
-        servers = self._start_server(port, num_uvicorn_servers, log_level, sockets, uvicorn_worker_type, **kwargs)
-
-        for s in servers:
-            s.join()
-
-        for w in litserve_workers:
-            w.terminate()
-            w.join()
-        manager.shutdown()
-=======
-        try:
-            servers = self._start_server(port, num_uvicorn_servers, log_level, sockets, uvicorn_worker_type)
+        try:
+            servers = self._start_server(port, num_uvicorn_servers, log_level, sockets, uvicorn_worker_type, **kwargs)
             for s in servers:
                 s.join()
         finally:
@@ -738,7 +727,6 @@
                 w.terminate()
                 w.join()
             manager.shutdown()
->>>>>>> 7194fe37
 
     def _start_server(self, port, num_uvicorn_servers, log_level, sockets, uvicorn_worker_type, **kwargs):
         servers = []
