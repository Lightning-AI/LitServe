--- conflicted
+++ resolved
@@ -120,7 +120,6 @@
         spec: Optional[LitSpec] = None,
         max_payload_size=None,
         middlewares: Optional[list[Union[Callable, tuple[Callable, dict]]]] = None,
-<<<<<<< HEAD
         run_heter_mode:bool = False,
         num_cpu_workers: int = 4,
         num_gpu_workers: int = 2,
@@ -133,13 +132,6 @@
         self.gpu_workers = num_gpu_workers # Number of GPU workers
         self.gpu_batch_size = gpu_batch_size  # Batch size for GPU processing
         self.cpu_batch_size = cpu_batch_size
-=======
-    ):
-        self.cpu_to_gpu_queue = mp.Queue()
-        self.cpu_workers = 4  # Number of CPU workers
-        self.gpu_workers = 4  # Number of GPU workers
-        self.gpu_batch_size = 2  # Batch size for GPU processing
->>>>>>> bbce8a46
 
         if batch_timeout > timeout and timeout not in (False, -1):
             raise ValueError("batch_timeout must be less than timeout")
