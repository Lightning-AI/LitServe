# Copyright The Lightning AI team.
#
# Licensed under the Apache License, Version 2.0 (the "License");
# you may not use this file except in compliance with the License.
# You may obtain a copy of the License at
#
#     http://www.apache.org/licenses/LICENSE-2.0
#
# Unless required by applicable law or agreed to in writing, software
# distributed under the License is distributed on an "AS IS" BASIS,
# WITHOUT WARRANTIES OR CONDITIONS OF ANY KIND, either express or implied.
# See the License for the specific language governing permissions and
# limitations under the License.
import asyncio
import inspect
import logging
import multiprocessing as mp
import sys
import time
from abc import ABC
from queue import Empty, Queue
from typing import Any, Dict, List, Optional, Tuple, Union

from fastapi import HTTPException
from starlette.formparsers import MultiPartParser

from litserve import LitAPI
from litserve.callbacks import CallbackRunner, EventTypes
from litserve.specs.base import LitSpec
from litserve.utils import LitAPIStatus, PickleableHTTPException, WorkerSetupStatus

mp.allow_connection_pickling()

try:
    import uvloop

    asyncio.set_event_loop_policy(uvloop.EventLoopPolicy())

except ImportError:
    print(
        "uvloop is not installed. Falling back to the default asyncio event loop. "
        "Please install uvloop for better performance using `pip install uvloop`."
    )

logger = logging.getLogger(__name__)

# FastAPI writes form files to disk over 1MB by default, which prevents serialization by multiprocessing
MultiPartParser.max_file_size = sys.maxsize


def _inject_context(context: Union[List[dict], dict], func, *args, **kwargs):
    sig = inspect.signature(func)
    if "context" in sig.parameters:
        return func(*args, **kwargs, context=context)
    return func(*args, **kwargs)


def collate_requests(
    lit_api: LitAPI, request_queue: Queue, max_batch_size: int, batch_timeout: float
) -> Tuple[List, List]:
    payloads = []
    timed_out_uids = []
    entered_at = time.monotonic()
    end_time = entered_at + batch_timeout
    apply_timeout = lit_api.request_timeout not in (-1, False)

    if batch_timeout == 0:
        while len(payloads) < max_batch_size:
            try:
                response_queue_id, uid, timestamp, x_enc = request_queue.get_nowait()
                if apply_timeout and time.monotonic() - timestamp > lit_api.request_timeout:
                    timed_out_uids.append((response_queue_id, uid))
                else:
                    payloads.append((response_queue_id, uid, x_enc))
            except Empty:
                break
        return payloads, timed_out_uids

    while time.monotonic() < end_time and len(payloads) < max_batch_size:
        remaining_time = end_time - time.monotonic()
        if remaining_time <= 0:
            break

        try:
            response_queue_id, uid, timestamp, x_enc = request_queue.get(timeout=min(remaining_time, 0.001))
            if apply_timeout and time.monotonic() - timestamp > lit_api.request_timeout:
                timed_out_uids.append((response_queue_id, uid))
            else:
                payloads.append((response_queue_id, uid, x_enc))

        except Empty:
            continue

    return payloads, timed_out_uids


def run_single_loop(
    lit_api: LitAPI,
    lit_spec: LitSpec,
    request_queue: Queue,
    response_queues: List[Queue],
    callback_runner: CallbackRunner,
):
    while True:
        try:
            response_queue_id, uid, timestamp, x_enc = request_queue.get(timeout=1.0)
        except (Empty, ValueError):
            continue

        if (lit_api.request_timeout and lit_api.request_timeout != -1) and (
            time.monotonic() - timestamp > lit_api.request_timeout
        ):
            logger.error(
                f"Request {uid} was waiting in the queue for too long ({lit_api.request_timeout} seconds) and "
                "has been timed out. "
                "You can adjust the timeout by providing the `timeout` argument to LitServe(..., timeout=30)."
            )
            response_queues[response_queue_id].put((uid, (HTTPException(504, "Request timed out"), LitAPIStatus.ERROR)))
            continue
        try:
            context = {}
            if hasattr(lit_spec, "populate_context"):
                lit_spec.populate_context(context, x_enc)

            callback_runner.trigger_event(EventTypes.BEFORE_DECODE_REQUEST, lit_api=lit_api)
            x = _inject_context(
                context,
                lit_api.decode_request,
                x_enc,
            )
            callback_runner.trigger_event(EventTypes.AFTER_DECODE_REQUEST, lit_api=lit_api)

            callback_runner.trigger_event(EventTypes.BEFORE_PREDICT, lit_api=lit_api)
            y = _inject_context(
                context,
                lit_api.predict,
                x,
            )
            callback_runner.trigger_event(EventTypes.AFTER_PREDICT, lit_api=lit_api)

            callback_runner.trigger_event(EventTypes.BEFORE_ENCODE_RESPONSE, lit_api=lit_api)
            y_enc = _inject_context(
                context,
                lit_api.encode_response,
                y,
            )
            callback_runner.trigger_event(EventTypes.AFTER_ENCODE_RESPONSE, lit_api=lit_api)

            response_queues[response_queue_id].put((uid, (y_enc, LitAPIStatus.OK)))

        except HTTPException as e:
            response_queues[response_queue_id].put((
                uid,
                (PickleableHTTPException.from_exception(e), LitAPIStatus.ERROR),
            ))

        except Exception as e:
            logger.exception(
                "LitAPI ran into an error while processing the request uid=%s.\n"
                "Please check the error trace for more details.",
                uid,
            )
            response_queues[response_queue_id].put((uid, (e, LitAPIStatus.ERROR)))


def run_batched_loop(
    lit_api: LitAPI,
    lit_spec: LitSpec,
    request_queue: Queue,
    response_queues: List[Queue],
    max_batch_size: int,
    batch_timeout: float,
    callback_runner: CallbackRunner,
):
    while True:
        batches, timed_out_uids = collate_requests(
            lit_api,
            request_queue,
            max_batch_size,
            batch_timeout,
        )

        for response_queue_id, uid in timed_out_uids:
            logger.error(
                f"Request {uid} was waiting in the queue for too long ({lit_api.request_timeout} seconds) and "
                "has been timed out. "
                "You can adjust the timeout by providing the `timeout` argument to LitServe(..., timeout=30)."
            )
            response_queues[response_queue_id].put((uid, (HTTPException(504, "Request timed out"), LitAPIStatus.ERROR)))

        if not batches:
            continue
        logger.debug(f"{len(batches)} batched requests received")
        response_queue_ids, uids, inputs = zip(*batches)
        try:
            contexts = [{}] * len(inputs)
            if hasattr(lit_spec, "populate_context"):
                for input, context in zip(inputs, contexts):
                    lit_spec.populate_context(context, input)

            callback_runner.trigger_event(EventTypes.BEFORE_DECODE_REQUEST, lit_api=lit_api)
            x = [
                _inject_context(
                    context,
                    lit_api.decode_request,
                    input,
                )
                for input, context in zip(inputs, contexts)
            ]
            callback_runner.trigger_event(EventTypes.AFTER_DECODE_REQUEST, lit_api=lit_api)

            x = lit_api.batch(x)

            callback_runner.trigger_event(EventTypes.BEFORE_PREDICT, lit_api=lit_api)
            y = _inject_context(contexts, lit_api.predict, x)
            callback_runner.trigger_event(EventTypes.BEFORE_PREDICT, lit_api=lit_api)

            outputs = lit_api.unbatch(y)

            callback_runner.trigger_event(EventTypes.BEFORE_ENCODE_RESPONSE, lit_api=lit_api)
            y_enc_list = []
            for response_queue_id, y, uid, context in zip(response_queue_ids, outputs, uids, contexts):
                y_enc = _inject_context(context, lit_api.encode_response, y)
                y_enc_list.append((response_queue_id, uid, y_enc))
            callback_runner.trigger_event(EventTypes.AFTER_ENCODE_RESPONSE, lit_api=lit_api)

            for response_queue_id, uid, y_enc in y_enc_list:
                response_queues[response_queue_id].put((uid, (y_enc, LitAPIStatus.OK)))

        except HTTPException as e:
            for response_queue_id, uid in zip(response_queue_ids, uids):
                response_queues[response_queue_id].put((
                    uid,
                    (PickleableHTTPException.from_exception(e), LitAPIStatus.ERROR),
                ))

        except Exception as e:
            logger.exception(
                "LitAPI ran into an error while processing the batched request.\n"
                "Please check the error trace for more details."
            )
            for response_queue_id, uid in zip(response_queue_ids, uids):
                response_queues[response_queue_id].put((uid, (e, LitAPIStatus.ERROR)))


def run_streaming_loop(
    lit_api: LitAPI,
    lit_spec: LitSpec,
    request_queue: Queue,
    response_queues: List[Queue],
    callback_runner: CallbackRunner,
):
    while True:
        try:
            response_queue_id, uid, timestamp, x_enc = request_queue.get(timeout=1.0)
            logger.debug("uid=%s", uid)
        except (Empty, ValueError):
            continue

        if (lit_api.request_timeout and lit_api.request_timeout != -1) and (
            time.monotonic() - timestamp > lit_api.request_timeout
        ):
            logger.error(
                f"Request {uid} was waiting in the queue for too long ({lit_api.request_timeout} seconds) and "
                "has been timed out. "
                "You can adjust the timeout by providing the `timeout` argument to LitServe(..., timeout=30)."
            )
            response_queues[response_queue_id].put((uid, (HTTPException(504, "Request timed out"), LitAPIStatus.ERROR)))
            continue

        try:
            context = {}
            if hasattr(lit_spec, "populate_context"):
                lit_spec.populate_context(context, x_enc)
            x = _inject_context(
                context,
                lit_api.decode_request,
                x_enc,
            )

            callback_runner.trigger_event(EventTypes.BEFORE_PREDICT, lit_api=lit_api)
            y_gen = _inject_context(
                context,
                lit_api.predict,
                x,
            )
            callback_runner.trigger_event(EventTypes.AFTER_PREDICT, lit_api=lit_api)

            y_enc_gen = _inject_context(
                context,
                lit_api.encode_response,
                y_gen,
            )
            for y_enc in y_enc_gen:
                y_enc = lit_api.format_encoded_response(y_enc)
                response_queues[response_queue_id].put((uid, (y_enc, LitAPIStatus.OK)))
            response_queues[response_queue_id].put((uid, ("", LitAPIStatus.FINISH_STREAMING)))

        except HTTPException as e:
            response_queues[response_queue_id].put((
                uid,
                (PickleableHTTPException.from_exception(e), LitAPIStatus.ERROR),
            ))
        except Exception as e:
            logger.exception(
                "LitAPI ran into an error while processing the streaming request uid=%s.\n"
                "Please check the error trace for more details.",
                uid,
            )
            response_queues[response_queue_id].put((uid, (e, LitAPIStatus.ERROR)))


def run_batched_streaming_loop(
    lit_api: LitAPI,
    lit_spec: LitSpec,
    request_queue: Queue,
    response_queues: List[Queue],
    max_batch_size: int,
    batch_timeout: float,
    callback_runner: CallbackRunner,
):
    while True:
        batches, timed_out_uids = collate_requests(
            lit_api,
            request_queue,
            max_batch_size,
            batch_timeout,
        )
        for response_queue_id, uid in timed_out_uids:
            logger.error(
                f"Request {uid} was waiting in the queue for too long ({lit_api.request_timeout} seconds) and "
                "has been timed out. "
                "You can adjust the timeout by providing the `timeout` argument to LitServe(..., timeout=30)."
            )
            response_queues[response_queue_id].put((uid, (HTTPException(504, "Request timed out"), LitAPIStatus.ERROR)))

        if not batches:
            continue
        response_queue_ids, uids, inputs = zip(*batches)
        try:
            contexts = [{}] * len(inputs)
            if hasattr(lit_spec, "populate_context"):
                for input, context in zip(inputs, contexts):
                    lit_spec.populate_context(context, input)

            callback_runner.trigger_event(EventTypes.BEFORE_DECODE_REQUEST, lit_api=lit_api)
            x = [
                _inject_context(
                    context,
                    lit_api.decode_request,
                    input,
                )
                for input, context in zip(inputs, contexts)
            ]
            callback_runner.trigger_event(EventTypes.AFTER_DECODE_REQUEST, lit_api=lit_api)

            x = lit_api.batch(x)

            callback_runner.trigger_event(EventTypes.BEFORE_PREDICT, lit_api=lit_api)
            y_iter = _inject_context(contexts, lit_api.predict, x)
            callback_runner.trigger_event(EventTypes.AFTER_PREDICT, lit_api=lit_api)

            unbatched_iter = lit_api.unbatch(y_iter)

            callback_runner.trigger_event(EventTypes.BEFORE_ENCODE_RESPONSE, lit_api=lit_api)
            y_enc_iter = _inject_context(contexts, lit_api.encode_response, unbatched_iter)
            callback_runner.trigger_event(EventTypes.AFTER_ENCODE_RESPONSE, lit_api=lit_api)

            # y_enc_iter -> [[response-1, response-2], [response-1, response-2]]
            for y_batch in y_enc_iter:
                for response_queue_id, y_enc, uid in zip(response_queue_ids, y_batch, uids):
                    y_enc = lit_api.format_encoded_response(y_enc)
                    response_queues[response_queue_id].put((uid, (y_enc, LitAPIStatus.OK)))

            for response_queue_id, uid in zip(response_queue_ids, uids):
                response_queues[response_queue_id].put((uid, ("", LitAPIStatus.FINISH_STREAMING)))

        except HTTPException as e:
            response_queues[response_queue_id].put((
                uid,
                (PickleableHTTPException.from_exception(e), LitAPIStatus.ERROR),
            ))

        except Exception as e:
            logger.exception(
                "LitAPI ran into an error while processing the streaming batched request.\n"
                "Please check the error trace for more details."
            )
            response_queues[response_queue_id].put((uid, (e, LitAPIStatus.ERROR)))


class _BaseLoop(ABC):
    """Loop runs an inference engine that executes a specific set of hooks, implemented in the LitAPI, in a predefined
    order.

    For a default loop, LitAPI must implement the following hooks:
      - decode_request
      - batch
      - predict
      - unbatch
      - encode_response

    To implement a custom loop, subclass this class and implement the `run` method. The `run` method should execute the
    hooks in the desired order.

    `__call__` method is the entry point for the worker process. It calls the `run` method in a loop until the worker is
    terminated.

    Example:

    ```python
    class TestLoop(_BaseLoop):
        def run(
            self,
            lit_api: LitAPI,
            lit_spec: Optional[LitSpec],
            device: str,
            worker_id: int,
            request_queue: Queue,
            response_queues: List[Queue],
            max_batch_size: int,
            batch_timeout: float,
            stream: bool,
            workers_setup_status: Dict[int, str],
            callback_runner: CallbackRunner,
        ):
            item = request_queue.get()
            if item is None:
                return

            response_queue_id, uid, timestamp, x_enc = item
            # Expects LitAPI to implement the load_cache method
            lit_api.load_cache(x_enc)
            x = lit_api.decode_request(x_enc)
            response = lit_api.predict(x)
            response_enc = lit_api.encode_response(response)
            response_queues[response_queue_id].put((uid, (response_enc, LitAPIStatus.OK)))
    ```

    """

    def __call__(
        self,
        lit_api: LitAPI,
        lit_spec: Optional[LitSpec],
        device: str,
        worker_id: int,
        request_queue: Queue,
        response_queues: List[Queue],
        max_batch_size: int,
        batch_timeout: float,
        stream: bool,
        workers_setup_status: Dict[int, str],
        callback_runner: CallbackRunner,
    ):
        while True:
            self.run(
                lit_api,
                lit_spec,
                device,
                worker_id,
                request_queue,
                response_queues,
                max_batch_size,
                batch_timeout,
                stream,
                workers_setup_status,
                callback_runner,
            )

    def run(
        self,
        lit_api: LitAPI,
        lit_spec: Optional[LitSpec],
        device: str,
        worker_id: int,
        request_queue: Queue,
        response_queues: List[Queue],
        max_batch_size: int,
        batch_timeout: float,
        stream: bool,
        workers_setup_status: Dict[int, str],
        callback_runner: CallbackRunner,
    ):
        raise NotImplementedError


class SingleLoop(_BaseLoop):
    def __call__(
        self,
        lit_api: LitAPI,
        lit_spec: Optional[LitSpec],
        device: str,
        worker_id: int,
        request_queue: Queue,
        response_queues: List[Queue],
        max_batch_size: int,
        batch_timeout: float,
        stream: bool,
        workers_setup_status: Dict[int, str],
        callback_runner: CallbackRunner,
    ):
        run_single_loop(lit_api, lit_spec, request_queue, response_queues, callback_runner)


class BatchedLoop(_BaseLoop):
    def __call__(
        self,
        lit_api: LitAPI,
        lit_spec: Optional[LitSpec],
        device: str,
        worker_id: int,
        request_queue: Queue,
        response_queues: List[Queue],
        max_batch_size: int,
        batch_timeout: float,
        stream: bool,
        workers_setup_status: Dict[int, str],
        callback_runner: CallbackRunner,
    ):
        run_batched_loop(
            lit_api,
            lit_spec,
            request_queue,
            response_queues,
            max_batch_size,
            batch_timeout,
            callback_runner,
        )


class StreamingLoop(_BaseLoop):
    def __call__(
        self,
        lit_api: LitAPI,
        lit_spec: Optional[LitSpec],
        device: str,
        worker_id: int,
        request_queue: Queue,
        response_queues: List[Queue],
        max_batch_size: int,
        batch_timeout: float,
        stream: bool,
        workers_setup_status: Dict[int, str],
        callback_runner: CallbackRunner,
    ):
        run_streaming_loop(lit_api, lit_spec, request_queue, response_queues, callback_runner)


class BatchedStreamingLoop(_BaseLoop):
    def __call__(
        self,
        lit_api: LitAPI,
        lit_spec: Optional[LitSpec],
        device: str,
        worker_id: int,
        request_queue: Queue,
        response_queues: List[Queue],
        max_batch_size: int,
        batch_timeout: float,
        stream: bool,
        workers_setup_status: Dict[int, str],
        callback_runner: CallbackRunner,
    ):
        run_batched_streaming_loop(
            lit_api,
            lit_spec,
            request_queue,
            response_queues,
            max_batch_size,
            batch_timeout,
            callback_runner,
        )


def notify_timed_out_requests(
    response_queues: List[Queue],
    timed_out_uids: List[Tuple[int, str]],
):
    for response_queue_id, uid in timed_out_uids:
        logger.error(f"Request {uid} was waiting in the queue for too long and has been timed out.")
        response_queues[response_queue_id].put((uid, (HTTPException(504, "Request timed out"), LitAPIStatus.ERROR)))


class LitLoop(_BaseLoop):
    def __init__(self):
        self._context = {}

    def get_batch_requests(self, lit_api: LitAPI, request_queue: Queue, max_batch_size: int, batch_timeout: float):
        if max_batch_size <= 1:
            raise ValueError("max_batch_size must be greater than 1")

        batches, timed_out_uids = collate_requests(
            lit_api,
            request_queue,
            max_batch_size,
            batch_timeout,
        )
        return batches, timed_out_uids

    def get_request(self, request_queue: Queue, timeout: float = 1.0):
        response_queue_id, uid, timestamp, x_enc = request_queue.get(timeout=timeout)
        return response_queue_id, uid, timestamp, x_enc

    def populate_context(self, lit_spec: LitSpec, request: Any):
        if lit_spec and hasattr(lit_spec, "populate_context"):
            lit_spec.populate_context(self._context, request)

    def put_response(
        self, response_queues: List[Queue], response_queue_id: int, uid: str, response_data: Any, status: LitAPIStatus
    ) -> None:
        response_queues[response_queue_id].put((uid, (response_data, status)))

    def put_error_response(
        self, response_queues: List[Queue], response_queue_id: int, uid: str, error: Exception
    ) -> None:
        response_queues[response_queue_id].put((uid, (error, LitAPIStatus.ERROR)))


class ContinuousBatchingLoop(LitLoop):
    def __init__(self, max_sequence_length: int = 2048):
        super().__init__()
        self.active_sequences: Dict[str, Dict] = {}  # uid -> {input, current_length, generated_tokens}
        self.max_sequence_length = max_sequence_length
        self.response_queue_ids: Dict[str, int] = {}  # uid -> response_queue_id

    def add_request(self, uid: str, request: Any, lit_api: LitAPI, lit_spec: Optional[LitSpec]) -> None:
        """Add a new sequence to active sequences."""
        self.active_sequences[uid] = {"input": request, "current_length": 0, "generated_tokens": []}
<<<<<<< HEAD

    def mark_completed(self, uid: str) -> None:
        """Mark a sequence as completed."""
        del self.active_sequences[uid]
        del self.response_queue_ids[uid]
=======
>>>>>>> ebfd6842

    def has_capacity(self, lit_api: LitAPI) -> bool:
        """Check if we can add more sequences based on current batch."""
        return len(self.active_sequences) < lit_api.max_batch_size

    def step(self, lit_api: LitAPI, lit_spec: Optional[LitSpec]) -> List[Tuple[str, Tuple[Any, LitAPIStatus]]]:
        """Process one token generation step for all active sequences."""
        if not self.active_sequences:
            return []

        # Batch forward pass for all active sequences
        inputs = [seq["input"] for seq in self.active_sequences.values()]
        generated = [seq["generated_tokens"] for seq in self.active_sequences.values()]

        try:
            # Assume lit_api.predict handles batched token generation
            new_tokens = lit_api.predict(inputs, generated)

            responses = []
            finished_uids = []

            # Process each sequence's new token
            for uid, token in zip(self.active_sequences.keys(), new_tokens):
                seq = self.active_sequences[uid]
                seq["generated_tokens"].append(token)
                seq["current_length"] += 1

                # Check completion conditions
                is_finished = token == lit_api.eos_token or seq["current_length"] >= self.max_sequence_length

                if is_finished:
                    # Encode final response for completed sequence
                    response = lit_api.encode_response(seq["generated_tokens"])
                    responses.append((uid, (response, LitAPIStatus.FINISH_STREAMING)))
                    finished_uids.append(uid)

            # Remove finished sequences
            for uid in finished_uids:
                del self.active_sequences[uid]
                del self.response_queue_ids[uid]

            return responses

        except Exception as e:
            logger.exception("Error during batch token generation")
            # On error, terminate all active sequences
            responses = [(uid, (e, LitAPIStatus.ERROR)) for uid in self.active_sequences.keys()]
            self.active_sequences.clear()
            return responses

    def request_finished(self, lit_api: LitAPI, lit_spec: Optional[LitSpec]) -> bool:
        """Check if all sequences are processed."""
        return len(self.active_sequences) == 0

    def prefill(
        self,
        pending_requests: List[Tuple[str, Any]],
        lit_api: LitAPI,
        lit_spec: Optional[LitSpec],
        request_queue: Queue,
        max_batch_size: int,
        batch_timeout: float,
        response_queues: List[Queue],
    ) -> List[Tuple[str, Any]]:
        """Fill available capacity with pending and new requests."""
        # First process existing pending requests
        while pending_requests and self.has_capacity(lit_api):
            response_queue_id, uid, input = pending_requests.pop(0)
            decoded_input = lit_api.decode_request(input)
            self.add_request(uid, decoded_input, lit_api, lit_spec)
            self.response_queue_ids[uid] = response_queue_id

        # Then check for new requests if we still have capacity
        if self.has_capacity(lit_api):
            new_batches, timed_out_uids = self.get_batch_requests(lit_api, request_queue, max_batch_size, batch_timeout)

            notify_timed_out_requests(response_queues, timed_out_uids)

            if new_batches:
                # Add new requests to pending_requests and try to process them
                for response_queue_id, uid, input in new_batches:
                    pending_requests.append((response_queue_id, uid, input))
                    if self.has_capacity(lit_api):
                        decoded_input = lit_api.decode_request(input)
                        self.add_request(uid, decoded_input, lit_api, lit_spec)
                        self.response_queue_ids[uid] = response_queue_id

        return pending_requests

    def run(
        self,
        lit_api: LitAPI,
        lit_spec: Optional[LitSpec],
        device: str,
        worker_id: int,
        request_queue: Queue,
        response_queues: List[Queue],
        max_batch_size: int,
        batch_timeout: float,
        stream: bool,
        workers_setup_status: Dict[int, str],
        callback_runner: CallbackRunner,
    ):
        """Main loop that processes batches of requests."""
<<<<<<< HEAD
        batches, timed_out_uids = self.get_batch_requests(lit_api, request_queue, max_batch_size, batch_timeout)

=======
        # Get batch of requests
        batches, timed_out_uids = self.get_batch_requests(lit_api, request_queue, max_batch_size, batch_timeout)

        # Handle timed out requests
>>>>>>> ebfd6842
        notify_timed_out_requests(response_queues, timed_out_uids)

        if not batches:
            return

<<<<<<< HEAD
        # Initialize pending_requests with response_queue_id included
        pending_requests = [(response_queue_id, uid, input) for response_queue_id, uid, input in batches]

        try:
            self.populate_context(lit_spec, [input for _, _, input in pending_requests])

            while pending_requests or self.active_sequences:
                # Fill available capacity with both pending and new requests
                pending_requests = self.prefill(
                    pending_requests,
                    lit_api,
                    lit_spec,
                    request_queue,
                    max_batch_size,
                    batch_timeout,
                    response_queues,
                )

                # Process one step for all active sequences
                responses = self.step(lit_api, lit_spec)

                # Send responses for all sequences (both streaming and completed)
                for uid, (response_data, status) in responses:
                    response_queue_id = self.response_queue_ids[uid]
=======
        # Unpack batch information
        response_queue_ids, uids, inputs = zip(*batches)

        try:
            # Initialize context if needed
            self.populate_context(lit_spec, inputs)

            # Process each request in the batch
            for uid, input in zip(uids, inputs):
                # Decode the request
                decoded_input = lit_api.decode_request(input)
                # Add to active sequences
                self.add_request(uid, decoded_input, lit_api, lit_spec)

            # Continue processing until all sequences are finished
            while not self.request_finished(lit_api, lit_spec):
                # Process one step for all active sequences
                responses = self.step(lit_api, lit_spec)

                # Send responses for completed sequences
                for uid, (response_data, status) in responses:
                    # Find the corresponding response queue id
                    idx = uids.index(uid)
                    response_queue_id = response_queue_ids[idx]
>>>>>>> ebfd6842

                    if status == LitAPIStatus.ERROR:
                        self.put_error_response(response_queues, response_queue_id, uid, response_data)
                        del self.response_queue_ids[uid]
                    elif status == LitAPIStatus.FINISH_STREAMING:
                        self.put_response(response_queues, response_queue_id, uid, response_data, status)
                        del self.response_queue_ids[uid]
                        del self.active_sequences[uid]
                    else:
                        self.put_response(response_queues, response_queue_id, uid, response_data, status)

        except Exception as e:
            logger.exception("Error in continuous batching loop")
            # Handle any errors by sending error responses for all tracked requests
            for uid, response_queue_id in self.response_queue_ids.items():
                self.put_error_response(response_queues, response_queue_id, uid, e)
            self.response_queue_ids.clear()


def inference_worker(
    lit_api: LitAPI,
    lit_spec: Optional[LitSpec],
    device: str,
    worker_id: int,
    request_queue: Queue,
    response_queues: List[Queue],
    max_batch_size: int,
    batch_timeout: float,
    stream: bool,
    workers_setup_status: Dict[int, str],
    callback_runner: CallbackRunner,
    loop: Union[str, _BaseLoop],
):
    callback_runner.trigger_event(EventTypes.BEFORE_SETUP, lit_api=lit_api)
    try:
        lit_api.setup(device)
    except Exception:
        logger.exception(f"Error setting up worker {worker_id}.")
        workers_setup_status[worker_id] = WorkerSetupStatus.ERROR
        return
    lit_api.device = device
    callback_runner.trigger_event(EventTypes.AFTER_SETUP, lit_api=lit_api)

    print(f"Setup complete for worker {worker_id}.")

    if workers_setup_status:
        workers_setup_status[worker_id] = WorkerSetupStatus.READY

    if lit_spec:
        logging.info(f"LitServe will use {lit_spec.__class__.__name__} spec")

    if loop == "auto":
        loop = (
            BatchedStreamingLoop()
            if stream and max_batch_size > 1
            else StreamingLoop()
            if stream
            else BatchedLoop()
            if max_batch_size > 1
            else SingleLoop()
        )

    loop(
        lit_api,
        lit_spec,
        device,
        worker_id,
        request_queue,
        response_queues,
        max_batch_size,
        batch_timeout,
        stream,
        workers_setup_status,
        callback_runner,
    )<|MERGE_RESOLUTION|>--- conflicted
+++ resolved
@@ -627,20 +627,19 @@
     def add_request(self, uid: str, request: Any, lit_api: LitAPI, lit_spec: Optional[LitSpec]) -> None:
         """Add a new sequence to active sequences."""
         self.active_sequences[uid] = {"input": request, "current_length": 0, "generated_tokens": []}
-<<<<<<< HEAD
 
     def mark_completed(self, uid: str) -> None:
         """Mark a sequence as completed."""
         del self.active_sequences[uid]
         del self.response_queue_ids[uid]
-=======
->>>>>>> ebfd6842
 
     def has_capacity(self, lit_api: LitAPI) -> bool:
         """Check if we can add more sequences based on current batch."""
+        """Check if we can add more sequences based on current batch."""
         return len(self.active_sequences) < lit_api.max_batch_size
 
     def step(self, lit_api: LitAPI, lit_spec: Optional[LitSpec]) -> List[Tuple[str, Tuple[Any, LitAPIStatus]]]:
+        """Process one token generation step for all active sequences."""
         """Process one token generation step for all active sequences."""
         if not self.active_sequences:
             return []
@@ -664,6 +663,7 @@
 
                 # Check completion conditions
                 is_finished = token == lit_api.eos_token or seq["current_length"] >= self.max_sequence_length
+                is_finished = token == lit_api.eos_token or seq["current_length"] >= self.max_sequence_length
 
                 if is_finished:
                     # Encode final response for completed sequence
@@ -682,10 +682,12 @@
             logger.exception("Error during batch token generation")
             # On error, terminate all active sequences
             responses = [(uid, (e, LitAPIStatus.ERROR)) for uid in self.active_sequences.keys()]
+            responses = [(uid, (e, LitAPIStatus.ERROR)) for uid in self.active_sequences.keys()]
             self.active_sequences.clear()
             return responses
 
     def request_finished(self, lit_api: LitAPI, lit_spec: Optional[LitSpec]) -> bool:
+        """Check if all sequences are processed."""
         """Check if all sequences are processed."""
         return len(self.active_sequences) == 0
 
@@ -739,21 +741,13 @@
         callback_runner: CallbackRunner,
     ):
         """Main loop that processes batches of requests."""
-<<<<<<< HEAD
         batches, timed_out_uids = self.get_batch_requests(lit_api, request_queue, max_batch_size, batch_timeout)
 
-=======
-        # Get batch of requests
-        batches, timed_out_uids = self.get_batch_requests(lit_api, request_queue, max_batch_size, batch_timeout)
-
-        # Handle timed out requests
->>>>>>> ebfd6842
         notify_timed_out_requests(response_queues, timed_out_uids)
 
         if not batches:
             return
 
-<<<<<<< HEAD
         # Initialize pending_requests with response_queue_id included
         pending_requests = [(response_queue_id, uid, input) for response_queue_id, uid, input in batches]
 
@@ -778,32 +772,6 @@
                 # Send responses for all sequences (both streaming and completed)
                 for uid, (response_data, status) in responses:
                     response_queue_id = self.response_queue_ids[uid]
-=======
-        # Unpack batch information
-        response_queue_ids, uids, inputs = zip(*batches)
-
-        try:
-            # Initialize context if needed
-            self.populate_context(lit_spec, inputs)
-
-            # Process each request in the batch
-            for uid, input in zip(uids, inputs):
-                # Decode the request
-                decoded_input = lit_api.decode_request(input)
-                # Add to active sequences
-                self.add_request(uid, decoded_input, lit_api, lit_spec)
-
-            # Continue processing until all sequences are finished
-            while not self.request_finished(lit_api, lit_spec):
-                # Process one step for all active sequences
-                responses = self.step(lit_api, lit_spec)
-
-                # Send responses for completed sequences
-                for uid, (response_data, status) in responses:
-                    # Find the corresponding response queue id
-                    idx = uids.index(uid)
-                    response_queue_id = response_queue_ids[idx]
->>>>>>> ebfd6842
 
                     if status == LitAPIStatus.ERROR:
                         self.put_error_response(response_queues, response_queue_id, uid, response_data)
