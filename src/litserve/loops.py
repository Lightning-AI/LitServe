--- conflicted
+++ resolved
@@ -236,11 +236,8 @@
     lit_spec: LitSpec,
     request_queue: Queue,
     response_queues: List[Queue],
-<<<<<<< HEAD
     request_evicted_status: Dict[str, bool],
-=======
     callback_runner: CallbackRunner,
->>>>>>> 44e0fe9a
 ):
     while True:
         try:
@@ -384,13 +381,9 @@
     max_batch_size: int,
     batch_timeout: float,
     stream: bool,
-<<<<<<< HEAD
     workers_setup_status: Dict[str, bool] = None,
     request_evicted_status: Dict[str, bool] = None,
-=======
-    workers_setup_status: Dict[str, bool],
     callback_runner: CallbackRunner,
->>>>>>> 44e0fe9a
 ):
     callback_runner.trigger_event(EventTypes.BEFORE_SETUP, lit_api=lit_api)
     lit_api.setup(device)
@@ -410,11 +403,7 @@
                 lit_api, lit_spec, request_queue, response_queues, max_batch_size, batch_timeout, callback_runner
             )
         else:
-<<<<<<< HEAD
-            run_streaming_loop(lit_api, lit_spec, request_queue, response_queues, request_evicted_status)
-=======
-            run_streaming_loop(lit_api, lit_spec, request_queue, response_queues, callback_runner)
->>>>>>> 44e0fe9a
+            run_streaming_loop(lit_api, lit_spec, request_queue, response_queues, request_evicted_status, callback_runner)
         return
 
     if max_batch_size > 1:
